--- conflicted
+++ resolved
@@ -1,18 +1,2 @@
 minor_changes:
-<<<<<<< HEAD
-<<<<<<< HEAD
-<<<<<<< HEAD
-- lxd_profile - added ``merge_profile`` parameter to merge configurations from the play to an existing profile (https://github.com/ansible-collections/community.general/pull/1748). 
-=======
-- lxd_profile - add ``merge_profile`` to merge configurations from the play to an existing profile
-<<<<<<< HEAD
-
->>>>>>> 24321a92... a fragment icreated with a short summary
-=======
->>>>>>> a2df4022... fix ansible-test - changelogs/fragments/1748-lxd_profile-merge-profiles.yml:3:1: empty-lines: too many blank lines (1 > 0)
-=======
-- lxd_profile - added ``merge_profile`` parameter to merge configurations from the play to an existing profile (https://github.com/ansible-collections/community.general/pull/1748).
->>>>>>> 6b0695ae... spell fixing
-=======
-- lxd_profile - added ``merge_profile`` parameter to merge configurations from the play to an existing profile (https://github.com/ansible-collections/community.general/pull/1748).
->>>>>>> 501476ac
+- lxd_profile - added ``merge_profile`` parameter to merge configurations from the play to an existing profile (https://github.com/ansible-collections/community.general/pull/1748). 