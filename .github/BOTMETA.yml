--- conflicted
+++ resolved
@@ -137,6 +137,7 @@
   $module_utils/redfish_utils.py:
     maintainers: $team_redfish
     labels: redfish_utils
+  $module_utils/remote_management/dellemc/: rajeevarakkal
   $module_utils/remote_management/lxca/common.py: navalkp prabhosa
   $module_utils/scaleway.py:
     maintainers: $team_scaleway
@@ -687,12 +688,6 @@
   $modules/packaging/os/zypper_repository.py:
     maintainers: matze
   $modules/remote_management/cobbler/:
-<<<<<<< HEAD
-    authors: dagwieers
-  $modules/remote_management/foreman/:
-    authors: ehelms
-    maintainers: ares ekohl xprazak2
-=======
     maintainers: dagwieers
   $modules/remote_management/dellemc/:
     maintainers: rajeevarakkal
@@ -700,7 +695,6 @@
     maintainers: jagadeeshnv
   $modules/remote_management/dellemc/ome_device_info.py:
     maintainers: Sajna-Shetty
->>>>>>> b6774971
   $modules/remote_management/hpilo/:
     maintainers: haad
     ignore: dagwieers
