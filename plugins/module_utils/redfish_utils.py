--- conflicted
+++ resolved
@@ -629,15 +629,12 @@
             allowable_values = default_values
         return allowable_values
 
-<<<<<<< HEAD
     def get_multi_logs(self):
         if len(self.manager_uris) > 1:
             return self.aggregate_managers(self.get_logs)
         else:
             return self.get_logs(self.manager_uri)
 
-    def get_logs(self, manager_uri):
-=======
     def check_service_availability(self):
         """
         Checks if the service is accessible.
@@ -657,7 +654,6 @@
         return {'ret': True, 'available': True}
 
     def get_logs(self):
->>>>>>> 40f1ab31
         log_svcs_uri_list = []
         list_of_logs = []
         properties = ['Severity', 'Created', 'EntryType', 'OemRecordFormat',
