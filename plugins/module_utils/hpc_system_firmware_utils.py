--- conflicted
+++ resolved
@@ -1,448 +1,444 @@
-# !/usr/bin/python
-# -*- coding: utf-8 -*-
-# Copyright (c) 2021-2022 Hewlett Packard Enterprise, Inc. All rights reserved.
-# GNU General Public License v3.0+ (see LICENSES/GPL-3.0-or-later.txt or https://www.gnu.org/licenses/gpl-3.0.txt)
-# SPDX-License-Identifier: GPL-3.0-or-later
-
-from __future__ import absolute_import, division, print_function
-__metaclass__ = type
-
-import os
-import json
-import subprocess
-import time
-
-from ansible_collections.community.general.plugins.module_utils.redfish_utils import RedfishUtils
-from ansible.module_utils.urls import open_url
-try:
-    from requests_toolbelt import MultipartEncoder
-    HAS_REQUESTS_TOOLBELT = True
-except ImportError:
-    HAS_REQUESTS_TOOLBELT = False
-
-
-REQUESTS_TOOLBELT_REQUIRED = "Requests_toolbelt is required for this module."
-
-
-def has_requests_toolbelt(module):
-    """
-    Check Request_toolbelt is installed
-    :param module:
-    """
-    if not HAS_REQUESTS_TOOLBELT:
-        module.fail_json(msg=REQUESTS_TOOLBELT_REQUIRED)
-
-
-supported_models = ["HPE CRAY XD220V", "HPE CRAY XD225V", "HPE CRAY XD295V", "HPE CRAY XD665", "HPE CRAY XD670"]
-
-# To get inventory, update
-supported_targets = {
-    "HPE CRAY XD220V": ["BMC", "BIOS", "MainCPLD", "HDDBPPIC", "PDBPIC"],
-    "HPE CRAY XD225V": ["BMC", "BIOS", "MainCPLD", "HDDBPPIC", "PDBPIC"],
-    "HPE CRAY XD295V": ["BMC", "BIOS", "MainCPLD", "HDDBPPIC", "PDBPIC"],
-    "HPE CRAY XD665": ["BMC", "BIOS", "RT_NVME", "RT_OTHER", "RT_SA", "PDB", "MainCPLD", "UBM6"],
-    "HPE CRAY XD670": ["BMCImage1", "BMCImage2", "BIOS", "BIOS2", "BPB_CPLD1", "BPB_CPLD2", "MB_CPLD1", "SCM_CPLD1"],
-}
-
-unsupported_targets = ["BMCImage1", "BPB_CPLD1", "BPB_CPLD2", "MB_CPLD1", "SCM_CPLD1"]  # Only of Jakku
-# BMCImage1 equivalent to BMC
-# BPB_CPLD1 and BPB_CPLD2 together equivalent to BPB_CPLD
-# MB_CPLD1 and SCM_CPLD1 together equivalent to MB_CPLD1_SCM_CPLD1
-all_targets = ['BMC', 'BMCImage1', 'BMCImage2', 'BIOS', 'BIOS2', 'MainCPLD',
-               'MB_CPLD1', 'BPB_CPLD1', 'BPB_CPLD2', 'SCM_CPLD1', 'PDB', 'PDBPIC', 'HDDBPPIC', 'RT_NVME', 'RT_OTHER', 'RT_SA', 'UBM6']
-
-reboot = {
-    "BIOS": ["AC_PC_redfish"],
-    "BIOS2": ["AC_PC_redfish"],
-    "MainCPLD": ["AC_PC_ipmi"],
-    "PDB": ["AC_PC_ipmi"],
-    "RT_NVME": ["AC_PC_redfish", "AC_PC_ipmi", "AC_PC_redfish"],
-    "RT_SA": ["AC_PC_redfish", "AC_PC_ipmi", "AC_PC_redfish"],
-    "RT_OTHER": ["AC_PC_redfish", "AC_PC_ipmi", "AC_PC_redfish"],
-    "HDDBPPIC": ["AC_PC_redfish"],
-    "PDBPIC": ["AC_PC_redfish"]
-}
-
-routing = {
-    "HPE CRAY XD220V": "0x34 0xa2 0x00 0x19 0xA9",
-    "HPE CRAY XD225V": "0x34 0xa2 0x00 0x19 0xA9",
-    "HPE CRAY XD295V": "0x34 0xa2 0x00 0x19 0xA9",
-    "HPE CRAY XD665": "0x34 0xA2 0x00 0x19 0xa9 0x00"
-}
-
-
-class CrayRedfishUtils(RedfishUtils):
-    def post_multi_request(self, uri, headers, payload):
-        username, password, basic_auth = self._auth_params(headers)
-        try:
-            resp = open_url(uri, data=payload, headers=headers, method="POST",
-                            url_username=username, url_password=password,
-                            force_basic_auth=basic_auth, validate_certs=False,
-                            follow_redirects='all',
-                            use_proxy=True, timeout=self.timeout)
-            resp_headers = dict((k.lower(), v) for (k, v) in resp.info().items())
-            return True
-        except Exception as e:
-            return False
-
-    def get_model(self):
-        response = self.get_request(self.root_uri + "/redfish/v1/Systems/Self")
-        if response['ret'] is False:
-            return "NA"
-        try:
-            if 'Model' in response['data']:
-                model = response['data'][u'Model']
-                if model is not None:
-                    model = model[:15]
-                else:
-                    model = 'None'
-            else:
-                model = 'None'
-            return model
-        except Exception:
-            if 'Model' in response:
-                model = response[u'Model']
-                if model is not None:
-                    model = model[:15]
-                else:
-                    model = 'None'
-            else:
-                model = 'None'
-            return model
-
-    def power_state(self):
-        response = self.get_request(self.root_uri + "/redfish/v1/Systems/Self")
-        if response['ret'] is False:
-            return "NA"
-        try:
-            if 'PowerState' in response['data']:
-                state = response['data'][u'PowerState']
-                if state is None:
-                    state = 'None'
-            else:
-                state = 'None'
-            return state
-        except Exception:
-            if 'PowerState' in response:
-                state = response[u'PowerState']
-                if state is None:
-                    state = 'None'
-            else:
-                state = 'None'
-            return state
-
-    def power_on(self):
-        payload = {"ResetType": "On"}
-        target_uri = "/redfish/v1/Systems/Self/Actions/ComputerSystem.Reset"
-        response1 = self.post_request(self.root_uri + target_uri, payload)
-        time.sleep(120)
-
-    def power_off(self):
-        payload = {"ResetType": "ForceOff"}
-        target_uri = "/redfish/v1/Systems/Self/Actions/ComputerSystem.Reset"
-        response1 = self.post_request(self.root_uri + target_uri, payload)
-        time.sleep(120)
-
-    def get_PS_CrayXD670(self, attr):
-        IP = attr.get('baseuri')
-        option = attr.get('power_state')
-        csv_file_name = attr.get('output_file_name')
-        if not os.path.exists(csv_file_name):
-            f = open(csv_file_name, "w")
-            to_write = "IP_Address, Model, Power_State\n"
-            f.write(to_write)
-            f.close()
-        model = self.get_model()
-        if model.upper() == "HPE CRAY XD670":
-            power_state = self.power_state()
-            if option.upper() == "NA":
-                lis = [IP, model, power_state]
-            elif option.upper() == "ON":
-                if power_state.upper() == "OFF":
-                    self.power_on()
-                power_state = self.power_state()
-                lis = [IP, model, power_state]
-            elif option.upper() == "OFF":
-                if power_state.upper() == "ON":
-                    self.power_off()
-                power_state = self.power_state()
-                lis = [IP, model, power_state]
-            else:
-                return {'ret': False, 'changed': True, 'msg': 'Must specify the correct required option for power_state'}
-
-        else:
-            lis = [IP, model, "unsupported_model"]
-        new_data = ", ".join(lis)
-        return {'ret': True, 'changed': True, 'msg': str(new_data)}
-
-    def target_supported(self, model, target):
-        if target in supported_targets[model.upper()]:
-            return True
-        return False
-
-    def get_fw_version(self, target):
-        try:
-            response = self.get_request(self.root_uri + "/redfish/v1/UpdateService/FirmwareInventory" + "/" + target)
-            try:
-                version = response['data']['Version']
-                return version
-            except Exception:
-                version = response['Version']
-                return version
-        except Exception:
-            return "failed_FI_GET_call/no_version_field"
-
-    def AC_PC_redfish(self):
-        payload = {"ResetType": "ForceRestart"}
-        target_uri = "/redfish/v1/Systems/Self/Actions/ComputerSystem.Reset"
-        response1 = self.post_request(self.root_uri + target_uri, payload)
-        time.sleep(180)
-        target_uri = "/redfish/v1/Chassis/Self/Actions/Chassis.Reset"
-        response2 = self.post_request(self.root_uri + target_uri, payload)
-        time.sleep(180)
-        return response1 or response2
-
-    def AC_PC_ipmi(self, IP, username, password, routing_value):
-        try:
-            command = 'ipmitool -I lanplus -H ' + IP + ' -U ' + username + ' -P ' + password + ' raw ' + routing_value
-            subprocess.run(command, shell=True, check=True, timeout=15, capture_output=True)
-            time.sleep(300)
-            return True
-        except Exception:
-            return False
-
-    def get_sys_fw_inventory(self, attr):
-        IP = attr.get('baseuri')
-        csv_file_name = attr.get('output_file_name')
-        if not os.path.exists(csv_file_name):
-            f = open(csv_file_name, "w")
-            to_write = """IP_Address, Model, BMC, BMCImage1, BMCImage2, BIOS, BIOS2, MainCPLD, MB_CPLD1,
-                            BPB_CPLD1, BPB_CPLD2, SCM_CPLD1, PDB, PDBPIC, HDDBPPIC, RT_NVME, RT_OTHER, RT_SA, UBM6\n"""
-            f.write(to_write)
-            f.close()
-        model = self.get_model()
-        entry = []
-        entry.append(IP)
-        if model.upper() not in supported_models:
-            entry.append("unsupported_model")
-            for target in all_targets:
-                entry.append("NA")
-        else:
-            entry.append(model)
-            for target in all_targets:
-                if target in supported_targets[model.upper()]:
-                    version = self.get_fw_version(target)
-                    if version.startswith("failed"):
-                        version = "NA"  # "no_comp/no_version"
-                else:
-                    version = "NA"
-                entry.append(version)
-        new_data = ", ".join(entry)
-        return {'ret': True, 'changed': True, 'msg': str(new_data)}
-
-    def helper_update(self, update_status, target, image_path, image_type, IP, username, password, model):
-        before_version = "failed"
-        if target != "BPB_CPLD" and target != "SCM_CPLD1" and target != "MB_CPLD1":
-            before_version = self.get_fw_version(target)
-            after_version = "NA"
-        else:
-            before_version = "NA"
-        if not before_version.startswith("failed"):
-            # proceed for update
-            response = self.get_request(self.root_uri + "/redfish/v1/UpdateService")
-            if response['ret'] is False:
-                update_status = "UpdateService api not found"
-            else:
-                data = response['data']
-                if 'MultipartHttpPushUri' in data:
-                    headers = {'Expect': 'Continue', 'Content-Type': 'multipart/form-data'}
-                    body = {}
-                    if target != "BPB_CPLD":
-                        targets_uri = '/redfish/v1/UpdateService/FirmwareInventory/' + target + '/'
-                        body['UpdateParameters'] = (None, json.dumps({"Targets": [targets_uri]}), 'application/json')
-                    else:
-                        body['UpdateParameters'] = (None, json.dumps({"Targets":
-                                                                      ['/redfish/v1/UpdateService/FirmwareInventory/BPB_CPLD1/',
-                                                                       '/redfish/v1/UpdateService/FirmwareInventory/BPB_CPLD2/']}),
-                                                    'application/json')
-<<<<<<< HEAD
-                    body['OemParameters'] = (None , json.dumps({"ImageType": image_type}) , 'application/json')
-=======
-                    body['OemParameters'] = (None, json.dumps({"ImageType": image_type}), 'application/json')
->>>>>>> 1cca1c18
-                    with open(image_path, 'rb') as image_path_rb:
-                        body['UpdateFile'] = (image_path, image_path_rb, 'application/octet-stream')
-                        encoder = MultipartEncoder(body)
-                        body = encoder.to_string()
-                        headers['Content-Type'] = encoder.content_type
-
-                        response = self.post_multi_request(self.root_uri + data['MultipartHttpPushUri'],
-                                                           headers=headers, payload=body)
-                        if response is False:
-                            update_status = "failed_POST"
-                        else:
-                            # Add time.sleep (for system to comeback after flashing)
-                            time.sleep(300)
-                            # Call reboot logic based on target
-                            if target in reboot:
-                                what_reboots = reboot[target]
-                                for reb in what_reboots:
-                                    if reb == "AC_PC_redfish":
-                                        result = self.AC_PC_redfish()
-                                        if not result:
-                                            update_status = "reboot_failed"
-                                            break
-                                        time.sleep(300)
-                                    elif reb == "AC_PC_ipmi":
-                                        # based on the model end routing code changes
-                                        result = self.AC_PC_ipmi(IP, username, password, routing[model.upper()])
-                                        if not result:
-                                            update_status = "reboot_failed"
-                                            break
-
-            # if target=="MB_CPLD1" or "BPB" in target:
-            # turn node back to on -- call power_on_node function
-            # self.power_on()
-            # not required to power on the node as it useful only after physical POWER CYCLE and we can't keep the track of the
-            # physical power cycle so skipping it
-                            if update_status.lower() == "success":
-                                # call version of respective target and store versions after update
-                                time.sleep(180)  # extra time requiring as of now for systems under test
-                                if target != "BPB_CPLD" and target != "SCM_CPLD1" and target != "MB_CPLD1":
-                                    after_version = self.get_fw_version(target)
-                            else:
-                                if target != "BPB_CPLD" and target != "SCM_CPLD1" and target != "MB_CPLD1":
-                                    after_version = "NA"
-                                update_status = "failed"
-
-            if target != "BPB_CPLD" and target != "SCM_CPLD1" and target != "MB_CPLD1":
-                return before_version, after_version, update_status
-            else:
-                return update_status
-
-    def system_fw_update(self, attr):
-        IP = attr.get('baseuri')
-        username = attr.get('username')
-        password = attr.get('password')
-        image_type = attr.get('update_image_type')
-        update_status = "Success"
-        is_target_supported = False
-        image_path = "NA"
-        target = attr.get('update_target')
-        image_path_inputs = {
-            "HPE CRAY XD220V": attr.get('update_image_path_xd220V'),
-            "HPE CRAY XD225V": attr.get('update_image_path_xd225V'),
-            "HPE CRAY XD295V": attr.get('update_image_path_xd295V'),
-            "HPE CRAY XD665": attr.get('update_image_path_xd665'),
-            "HPE CRAY XD670": attr.get('update_image_path_xd670')}
-        csv_file_name = attr.get('output_file_name')
-
-        # Have a check that atleast one image path set based out of the above new logic
-        if not any(image_path_inputs.values()):
-            return {'ret': False, 'changed': True, 'msg': 'Must specify atleast one update_image_path'}
-
-        if target == "" or target.upper() in unsupported_targets:
-            return {'ret': False, 'changed': True, 'msg': 'Must specify the correct target for firmware update'}
-
-        model = self.get_model()
-
-        if not os.path.exists(csv_file_name):
-            f = open(csv_file_name, "w")
-            if target == "BPB_CPLD" or target == "SCM_CPLD1_MB_CPLD1":
-                to_write = "IP_Address, Model, Update_Status, Remarks\n"
-            else:
-                to_write = "IP_Address, Model, " + target + '_Pre_Ver, ' + target + '_Post_Ver, ' + "Update_Status\n"
-            f.write(to_write)
-            f.close()
-
-        # check if model is Cray XD670 and target is BMC assign default value of BMC as BMCImage1
-        if model.upper() == "HPE CRAY XD670" and target == "BMC":
-            target = "BMCImage1"
-
-        if model.upper() not in supported_models:
-            update_status = "unsupported_model"
-            if target == "SCM_CPLD1_MB_CPLD1" or target == "BPB_CPLD":
-                lis = [IP, model, update_status, "NA"]
-            else:
-                lis = [IP, model, "NA", "NA", update_status]
-            new_data = ", ".join(lis)
-            return {'ret': True, 'changed': True, 'msg': str(new_data)}
-        else:
-            image_path = image_path_inputs[model.upper()]
-            if model.upper() == "HPE CRAY XD670" and "CPLD" in target.upper():
-                power_state = self.power_state()
-                if power_state.lower() != "on":
-                    update_status = "NA"
-                    lis = [IP, model, update_status, "node is not ON, please power on the node"]
-                    new_data = ", ".join(lis)
-                    return {'ret': True, 'changed': True, 'msg': str(new_data)}
-                elif target == 'SCM_CPLD1_MB_CPLD1':
-                    is_target_supported = True
-                    image_paths = image_path_inputs["HPE CRAY XD670"].split()
-                    if len(image_paths) != 2:
-                        return {'ret': False, 'changed': True, 'msg': '''Must specify exactly 2 image_paths,
-                                first for SCM_CPLD1 of Cray XD670 and second for MB_CPLD1 of Cray XD670'''}
-                    for img_path in image_paths:
-                        if not os.path.isfile(img_path):
-                            return {'ret': False, 'changed': True,
-                                    'msg': '''Must specify correct image_paths for SCM_CPLD1_MB_CPLD1, first for SCM_CPLD1
-                                    of Cray XD670 and second for MB_CPLD1 of Cray XD670'''}
-
-            if target != "SCM_CPLD1_MB_CPLD1" and not os.path.isfile(image_path):
-                update_status = "NA_fw_file_absent"
-                if target == "BPB_CPLD":
-                    lis = [IP, model, update_status, "NA"]
-                else:
-                    lis = [IP, model, "NA", "NA", update_status]
-                new_data = ", ".join(lis)
-                return {'ret': True, 'changed': True, 'msg': str(new_data)}
-            else:
-                if target != "SCM_CPLD1_MB_CPLD1" and target != "BPB_CPLD":
-                    is_target_supported = self.target_supported(model, target)
-                if model.upper() == "HPE CRAY XD670" and (target == "BMC" or target == "BPB_CPLD"):
-                    is_target_supported = True
-
-                if not is_target_supported:
-                    update_status = "target_not_supported"
-                    if target == "SCM_CPLD1_MB_CPLD1" or target == "BPB_CPLD":
-                        lis = [IP, model, update_status, "NA"]
-                    else:
-                        lis = [IP, model, "NA", "NA", update_status]
-                    new_data = ", ".join(lis)
-                    return {'ret': True, 'changed': True, 'msg': str(new_data)}
-                else:
-                    # check if model is Cray XD670 and target is BMC assign default value of BMC as BMCImage1
-                    if model.upper() == "HPE CRAY XD670" and target == "BMC":
-                        target = "BMCImage1"
-
-                    # call version of respective target and store versions before update
-                    if target == "SCM_CPLD1_MB_CPLD1":
-                        update_status = self.helper_update(update_status, "SCM_CPLD1", image_paths[0], image_type, IP, username, password, "HPE Cray XD670")
-                        if update_status.lower() == "success":
-                            # SCM has updates successfully, proceed for MB_CPLD1 update
-                            # check node to be off -- call power_off_node function
-                            power_state = self.power_state()
-                            if power_state.lower() == "on":
-                                self.power_off()
-                                power_state = self.power_state()
-                                if power_state.lower() == "on":
-                                    lis = [IP, model, "NA", "MB_CPLD1 requires node off, tried powering off the node, but failed to power off"]
-                                    update_status = self.helper_update(update_status, "MB_CPLD1",
-                                                                       image_paths[1], image_type, IP, username, password, "HPE Cray XD670")
-                                    if update_status.lower() == "success":
-                                        remarks = "Please plug out and plug in power cables physically"
-                                    else:
-                                        remarks = "Please reflash the firmware and DO NOT DO physical power cycle"
-                                    lis = [IP, model, update_status, remarks]
-                    elif target == "BPB_CPLD":
-                        update_status = self.helper_update(update_status, target, image_path, image_type, IP, username, password, model)
-                        if update_status.lower() == "success":
-                            remarks = "Please plug out and plug in power cables physically"
-                        else:
-                            remarks = "Please reflash the firmware and DO NOT DO physical power cycle"
-                        lis = [IP, model, update_status, remarks]
-                    else:
-                        bef_ver, aft_ver, update_status = self.helper_update(update_status, target, image_path, image_type, IP, username, password, model)
-                        lis = [IP, model, bef_ver, aft_ver, update_status]
-                    new_data = ", ".join(lis)
-                    return {'ret': True, 'changed': True, 'msg': str(new_data)}
+# !/usr/bin/python
+# -*- coding: utf-8 -*-
+# Copyright (c) 2021-2022 Hewlett Packard Enterprise, Inc. All rights reserved.
+# GNU General Public License v3.0+ (see LICENSES/GPL-3.0-or-later.txt or https://www.gnu.org/licenses/gpl-3.0.txt)
+# SPDX-License-Identifier: GPL-3.0-or-later
+
+from __future__ import absolute_import, division, print_function
+__metaclass__ = type
+
+import os
+import json
+import subprocess
+import time
+
+from ansible_collections.community.general.plugins.module_utils.redfish_utils import RedfishUtils
+from ansible.module_utils.urls import open_url
+try:
+    from requests_toolbelt import MultipartEncoder
+    HAS_REQUESTS_TOOLBELT = True
+except ImportError:
+    HAS_REQUESTS_TOOLBELT = False
+
+
+REQUESTS_TOOLBELT_REQUIRED = "Requests_toolbelt is required for this module."
+
+
+def has_requests_toolbelt(module):
+    """
+    Check Request_toolbelt is installed
+    :param module:
+    """
+    if not HAS_REQUESTS_TOOLBELT:
+        module.fail_json(msg=REQUESTS_TOOLBELT_REQUIRED)
+
+
+supported_models = ["HPE CRAY XD220V", "HPE CRAY XD225V", "HPE CRAY XD295V", "HPE CRAY XD665", "HPE CRAY XD670"]
+
+# To get inventory, update
+supported_targets = {
+    "HPE CRAY XD220V": ["BMC", "BIOS", "MainCPLD", "HDDBPPIC", "PDBPIC"],
+    "HPE CRAY XD225V": ["BMC", "BIOS", "MainCPLD", "HDDBPPIC", "PDBPIC"],
+    "HPE CRAY XD295V": ["BMC", "BIOS", "MainCPLD", "HDDBPPIC", "PDBPIC"],
+    "HPE CRAY XD665": ["BMC", "BIOS", "RT_NVME", "RT_OTHER", "RT_SA", "PDB", "MainCPLD", "UBM6"],
+    "HPE CRAY XD670": ["BMCImage1", "BMCImage2", "BIOS", "BIOS2", "BPB_CPLD1", "BPB_CPLD2", "MB_CPLD1", "SCM_CPLD1"],
+}
+
+unsupported_targets = ["BMCImage1", "BPB_CPLD1", "BPB_CPLD2", "MB_CPLD1", "SCM_CPLD1"]  # Only of Jakku
+# BMCImage1 equivalent to BMC
+# BPB_CPLD1 and BPB_CPLD2 together equivalent to BPB_CPLD
+# MB_CPLD1 and SCM_CPLD1 together equivalent to MB_CPLD1_SCM_CPLD1
+all_targets = ['BMC', 'BMCImage1', 'BMCImage2', 'BIOS', 'BIOS2', 'MainCPLD',
+               'MB_CPLD1', 'BPB_CPLD1', 'BPB_CPLD2', 'SCM_CPLD1', 'PDB', 'PDBPIC', 'HDDBPPIC', 'RT_NVME', 'RT_OTHER', 'RT_SA', 'UBM6']
+
+reboot = {
+    "BIOS": ["AC_PC_redfish"],
+    "BIOS2": ["AC_PC_redfish"],
+    "MainCPLD": ["AC_PC_ipmi"],
+    "PDB": ["AC_PC_ipmi"],
+    "RT_NVME": ["AC_PC_redfish", "AC_PC_ipmi", "AC_PC_redfish"],
+    "RT_SA": ["AC_PC_redfish", "AC_PC_ipmi", "AC_PC_redfish"],
+    "RT_OTHER": ["AC_PC_redfish", "AC_PC_ipmi", "AC_PC_redfish"],
+    "HDDBPPIC": ["AC_PC_redfish"],
+    "PDBPIC": ["AC_PC_redfish"]
+}
+
+routing = {
+    "HPE CRAY XD220V": "0x34 0xa2 0x00 0x19 0xA9",
+    "HPE CRAY XD225V": "0x34 0xa2 0x00 0x19 0xA9",
+    "HPE CRAY XD295V": "0x34 0xa2 0x00 0x19 0xA9",
+    "HPE CRAY XD665": "0x34 0xA2 0x00 0x19 0xa9 0x00"
+}
+
+
+class CrayRedfishUtils(RedfishUtils):
+    def post_multi_request(self, uri, headers, payload):
+        username, password, basic_auth = self._auth_params(headers)
+        try:
+            resp = open_url(uri, data=payload, headers=headers, method="POST",
+                            url_username=username, url_password=password,
+                            force_basic_auth=basic_auth, validate_certs=False,
+                            follow_redirects='all',
+                            use_proxy=True, timeout=self.timeout)
+            resp_headers = dict((k.lower(), v) for (k, v) in resp.info().items())
+            return True
+        except Exception as e:
+            return False
+
+    def get_model(self):
+        response = self.get_request(self.root_uri + "/redfish/v1/Systems/Self")
+        if response['ret'] is False:
+            return "NA"
+        try:
+            if 'Model' in response['data']:
+                model = response['data'][u'Model']
+                if model is not None:
+                    model = model[:15]
+                else:
+                    model = 'None'
+            else:
+                model = 'None'
+            return model
+        except Exception:
+            if 'Model' in response:
+                model = response[u'Model']
+                if model is not None:
+                    model = model[:15]
+                else:
+                    model = 'None'
+            else:
+                model = 'None'
+            return model
+
+    def power_state(self):
+        response = self.get_request(self.root_uri + "/redfish/v1/Systems/Self")
+        if response['ret'] is False:
+            return "NA"
+        try:
+            if 'PowerState' in response['data']:
+                state = response['data'][u'PowerState']
+                if state is None:
+                    state = 'None'
+            else:
+                state = 'None'
+            return state
+        except Exception:
+            if 'PowerState' in response:
+                state = response[u'PowerState']
+                if state is None:
+                    state = 'None'
+            else:
+                state = 'None'
+            return state
+
+    def power_on(self):
+        payload = {"ResetType": "On"}
+        target_uri = "/redfish/v1/Systems/Self/Actions/ComputerSystem.Reset"
+        response1 = self.post_request(self.root_uri + target_uri, payload)
+        time.sleep(120)
+
+    def power_off(self):
+        payload = {"ResetType": "ForceOff"}
+        target_uri = "/redfish/v1/Systems/Self/Actions/ComputerSystem.Reset"
+        response1 = self.post_request(self.root_uri + target_uri, payload)
+        time.sleep(120)
+
+    def get_PS_CrayXD670(self, attr):
+        IP = attr.get('baseuri')
+        option = attr.get('power_state')
+        csv_file_name = attr.get('output_file_name')
+        if not os.path.exists(csv_file_name):
+            f = open(csv_file_name, "w")
+            to_write = "IP_Address, Model, Power_State\n"
+            f.write(to_write)
+            f.close()
+        model = self.get_model()
+        if model.upper() == "HPE CRAY XD670":
+            power_state = self.power_state()
+            if option.upper() == "NA":
+                lis = [IP, model, power_state]
+            elif option.upper() == "ON":
+                if power_state.upper() == "OFF":
+                    self.power_on()
+                power_state = self.power_state()
+                lis = [IP, model, power_state]
+            elif option.upper() == "OFF":
+                if power_state.upper() == "ON":
+                    self.power_off()
+                power_state = self.power_state()
+                lis = [IP, model, power_state]
+            else:
+                return {'ret': False, 'changed': True, 'msg': 'Must specify the correct required option for power_state'}
+
+        else:
+            lis = [IP, model, "unsupported_model"]
+        new_data = ", ".join(lis)
+        return {'ret': True, 'changed': True, 'msg': str(new_data)}
+
+    def target_supported(self, model, target):
+        if target in supported_targets[model.upper()]:
+            return True
+        return False
+
+    def get_fw_version(self, target):
+        try:
+            response = self.get_request(self.root_uri + "/redfish/v1/UpdateService/FirmwareInventory" + "/" + target)
+            try:
+                version = response['data']['Version']
+                return version
+            except Exception:
+                version = response['Version']
+                return version
+        except Exception:
+            return "failed_FI_GET_call/no_version_field"
+
+    def AC_PC_redfish(self):
+        payload = {"ResetType": "ForceRestart"}
+        target_uri = "/redfish/v1/Systems/Self/Actions/ComputerSystem.Reset"
+        response1 = self.post_request(self.root_uri + target_uri, payload)
+        time.sleep(180)
+        target_uri = "/redfish/v1/Chassis/Self/Actions/Chassis.Reset"
+        response2 = self.post_request(self.root_uri + target_uri, payload)
+        time.sleep(180)
+        return response1 or response2
+
+    def AC_PC_ipmi(self, IP, username, password, routing_value):
+        try:
+            command = 'ipmitool -I lanplus -H ' + IP + ' -U ' + username + ' -P ' + password + ' raw ' + routing_value
+            subprocess.run(command, shell=True, check=True, timeout=15, capture_output=True)
+            time.sleep(300)
+            return True
+        except Exception:
+            return False
+
+    def get_sys_fw_inventory(self, attr):
+        IP = attr.get('baseuri')
+        csv_file_name = attr.get('output_file_name')
+        if not os.path.exists(csv_file_name):
+            f = open(csv_file_name, "w")
+            to_write = """IP_Address, Model, BMC, BMCImage1, BMCImage2, BIOS, BIOS2, MainCPLD, MB_CPLD1,
+                            BPB_CPLD1, BPB_CPLD2, SCM_CPLD1, PDB, PDBPIC, HDDBPPIC, RT_NVME, RT_OTHER, RT_SA, UBM6\n"""
+            f.write(to_write)
+            f.close()
+        model = self.get_model()
+        entry = []
+        entry.append(IP)
+        if model.upper() not in supported_models:
+            entry.append("unsupported_model")
+            for target in all_targets:
+                entry.append("NA")
+        else:
+            entry.append(model)
+            for target in all_targets:
+                if target in supported_targets[model.upper()]:
+                    version = self.get_fw_version(target)
+                    if version.startswith("failed"):
+                        version = "NA"  # "no_comp/no_version"
+                else:
+                    version = "NA"
+                entry.append(version)
+        new_data = ", ".join(entry)
+        return {'ret': True, 'changed': True, 'msg': str(new_data)}
+
+    def helper_update(self, update_status, target, image_path, image_type, IP, username, password, model):
+        before_version = "failed"
+        if target != "BPB_CPLD" and target != "SCM_CPLD1" and target != "MB_CPLD1":
+            before_version = self.get_fw_version(target)
+            after_version = "NA"
+        else:
+            before_version = "NA"
+        if not before_version.startswith("failed"):
+            # proceed for update
+            response = self.get_request(self.root_uri + "/redfish/v1/UpdateService")
+            if response['ret'] is False:
+                update_status = "UpdateService api not found"
+            else:
+                data = response['data']
+                if 'MultipartHttpPushUri' in data:
+                    headers = {'Expect': 'Continue', 'Content-Type': 'multipart/form-data'}
+                    body = {}
+                    if target != "BPB_CPLD":
+                        targets_uri = '/redfish/v1/UpdateService/FirmwareInventory/' + target + '/'
+                        body['UpdateParameters'] = (None, json.dumps({"Targets": [targets_uri]}), 'application/json')
+                    else:
+                        body['UpdateParameters'] = (None, json.dumps({"Targets":
+                                                                      ['/redfish/v1/UpdateService/FirmwareInventory/BPB_CPLD1/',
+                                                                       '/redfish/v1/UpdateService/FirmwareInventory/BPB_CPLD2/']}),
+                                                    'application/json')
+                    body['OemParameters'] = (None , json.dumps({"ImageType": image_type}) , 'application/json')
+                    with open(image_path, 'rb') as image_path_rb:
+                        body['UpdateFile'] = (image_path, image_path_rb, 'application/octet-stream')
+                        encoder = MultipartEncoder(body)
+                        body = encoder.to_string()
+                        headers['Content-Type'] = encoder.content_type
+
+                        response = self.post_multi_request(self.root_uri + data['MultipartHttpPushUri'],
+                                                           headers=headers, payload=body)
+                        if response is False:
+                            update_status = "failed_POST"
+                        else:
+                            # Add time.sleep (for system to comeback after flashing)
+                            time.sleep(300)
+                            # Call reboot logic based on target
+                            if target in reboot:
+                                what_reboots = reboot[target]
+                                for reb in what_reboots:
+                                    if reb == "AC_PC_redfish":
+                                        result = self.AC_PC_redfish()
+                                        if not result:
+                                            update_status = "reboot_failed"
+                                            break
+                                        time.sleep(300)
+                                    elif reb == "AC_PC_ipmi":
+                                        # based on the model end routing code changes
+                                        result = self.AC_PC_ipmi(IP, username, password, routing[model.upper()])
+                                        if not result:
+                                            update_status = "reboot_failed"
+                                            break
+
+            # if target=="MB_CPLD1" or "BPB" in target:
+            # turn node back to on -- call power_on_node function
+            # self.power_on()
+            # not required to power on the node as it useful only after physical POWER CYCLE and we can't keep the track of the
+            # physical power cycle so skipping it
+                            if update_status.lower() == "success":
+                                # call version of respective target and store versions after update
+                                time.sleep(180)  # extra time requiring as of now for systems under test
+                                if target != "BPB_CPLD" and target != "SCM_CPLD1" and target != "MB_CPLD1":
+                                    after_version = self.get_fw_version(target)
+                            else:
+                                if target != "BPB_CPLD" and target != "SCM_CPLD1" and target != "MB_CPLD1":
+                                    after_version = "NA"
+                                update_status = "failed"
+
+            if target != "BPB_CPLD" and target != "SCM_CPLD1" and target != "MB_CPLD1":
+                return before_version, after_version, update_status
+            else:
+                return update_status
+
+    def system_fw_update(self, attr):
+        IP = attr.get('baseuri')
+        username = attr.get('username')
+        password = attr.get('password')
+        image_type = attr.get('update_image_type')
+        update_status = "Success"
+        is_target_supported = False
+        image_path = "NA"
+        target = attr.get('update_target')
+        image_path_inputs = {
+            "HPE CRAY XD220V": attr.get('update_image_path_xd220V'),
+            "HPE CRAY XD225V": attr.get('update_image_path_xd225V'),
+            "HPE CRAY XD295V": attr.get('update_image_path_xd295V'),
+            "HPE CRAY XD665": attr.get('update_image_path_xd665'),
+            "HPE CRAY XD670": attr.get('update_image_path_xd670')}
+        csv_file_name = attr.get('output_file_name')
+
+        # Have a check that atleast one image path set based out of the above new logic
+        if not any(image_path_inputs.values()):
+            return {'ret': False, 'changed': True, 'msg': 'Must specify atleast one update_image_path'}
+
+        if target == "" or target.upper() in unsupported_targets:
+            return {'ret': False, 'changed': True, 'msg': 'Must specify the correct target for firmware update'}
+
+        model = self.get_model()
+
+        if not os.path.exists(csv_file_name):
+            f = open(csv_file_name, "w")
+            if target == "BPB_CPLD" or target == "SCM_CPLD1_MB_CPLD1":
+                to_write = "IP_Address, Model, Update_Status, Remarks\n"
+            else:
+                to_write = "IP_Address, Model, " + target + '_Pre_Ver, ' + target + '_Post_Ver, ' + "Update_Status\n"
+            f.write(to_write)
+            f.close()
+
+        # check if model is Cray XD670 and target is BMC assign default value of BMC as BMCImage1
+        if model.upper() == "HPE CRAY XD670" and target == "BMC":
+            target = "BMCImage1"
+
+        if model.upper() not in supported_models:
+            update_status = "unsupported_model"
+            if target == "SCM_CPLD1_MB_CPLD1" or target == "BPB_CPLD":
+                lis = [IP, model, update_status, "NA"]
+            else:
+                lis = [IP, model, "NA", "NA", update_status]
+            new_data = ", ".join(lis)
+            return {'ret': True, 'changed': True, 'msg': str(new_data)}
+        else:
+            image_path = image_path_inputs[model.upper()]
+            if model.upper() == "HPE CRAY XD670" and "CPLD" in target.upper():
+                power_state = self.power_state()
+                if power_state.lower() != "on":
+                    update_status = "NA"
+                    lis = [IP, model, update_status, "node is not ON, please power on the node"]
+                    new_data = ", ".join(lis)
+                    return {'ret': True, 'changed': True, 'msg': str(new_data)}
+                elif target == 'SCM_CPLD1_MB_CPLD1':
+                    is_target_supported = True
+                    image_paths = image_path_inputs["HPE CRAY XD670"].split()
+                    if len(image_paths) != 2:
+                        return {'ret': False, 'changed': True, 'msg': '''Must specify exactly 2 image_paths,
+                                first for SCM_CPLD1 of Cray XD670 and second for MB_CPLD1 of Cray XD670'''}
+                    for img_path in image_paths:
+                        if not os.path.isfile(img_path):
+                            return {'ret': False, 'changed': True,
+                                    'msg': '''Must specify correct image_paths for SCM_CPLD1_MB_CPLD1, first for SCM_CPLD1
+                                    of Cray XD670 and second for MB_CPLD1 of Cray XD670'''}
+
+            if target != "SCM_CPLD1_MB_CPLD1" and not os.path.isfile(image_path):
+                update_status = "NA_fw_file_absent"
+                if target == "BPB_CPLD":
+                    lis = [IP, model, update_status, "NA"]
+                else:
+                    lis = [IP, model, "NA", "NA", update_status]
+                new_data = ", ".join(lis)
+                return {'ret': True, 'changed': True, 'msg': str(new_data)}
+            else:
+                if target != "SCM_CPLD1_MB_CPLD1" and target != "BPB_CPLD":
+                    is_target_supported = self.target_supported(model, target)
+                if model.upper() == "HPE CRAY XD670" and (target == "BMC" or target == "BPB_CPLD"):
+                    is_target_supported = True
+
+                if not is_target_supported:
+                    update_status = "target_not_supported"
+                    if target == "SCM_CPLD1_MB_CPLD1" or target == "BPB_CPLD":
+                        lis = [IP, model, update_status, "NA"]
+                    else:
+                        lis = [IP, model, "NA", "NA", update_status]
+                    new_data = ", ".join(lis)
+                    return {'ret': True, 'changed': True, 'msg': str(new_data)}
+                else:
+                    # check if model is Cray XD670 and target is BMC assign default value of BMC as BMCImage1
+                    if model.upper() == "HPE CRAY XD670" and target == "BMC":
+                        target = "BMCImage1"
+
+                    # call version of respective target and store versions before update
+                    if target == "SCM_CPLD1_MB_CPLD1":
+                        update_status = self.helper_update(update_status, "SCM_CPLD1", image_paths[0], image_type, IP, username, password, "HPE Cray XD670")
+                        if update_status.lower() == "success":
+                            # SCM has updates successfully, proceed for MB_CPLD1 update
+                            # check node to be off -- call power_off_node function
+                            power_state = self.power_state()
+                            if power_state.lower() == "on":
+                                self.power_off()
+                                power_state = self.power_state()
+                                if power_state.lower() == "on":
+                                    lis = [IP, model, "NA", "MB_CPLD1 requires node off, tried powering off the node, but failed to power off"]
+                                    update_status = self.helper_update(update_status, "MB_CPLD1",
+                                                                       image_paths[1], image_type, IP, username, password, "HPE Cray XD670")
+                                    if update_status.lower() == "success":
+                                        remarks = "Please plug out and plug in power cables physically"
+                                    else:
+                                        remarks = "Please reflash the firmware and DO NOT DO physical power cycle"
+                                    lis = [IP, model, update_status, remarks]
+                    elif target == "BPB_CPLD":
+                        update_status = self.helper_update(update_status, target, image_path, image_type, IP, username, password, model)
+                        if update_status.lower() == "success":
+                            remarks = "Please plug out and plug in power cables physically"
+                        else:
+                            remarks = "Please reflash the firmware and DO NOT DO physical power cycle"
+                        lis = [IP, model, update_status, remarks]
+                    else:
+                        bef_ver, aft_ver, update_status = self.helper_update(update_status, target, image_path, image_type, IP, username, password, model)
+                        lis = [IP, model, bef_ver, aft_ver, update_status]
+                    new_data = ", ".join(lis)
+                    return {'ret': True, 'changed': True, 'msg': str(new_data)}