--- conflicted
+++ resolved
@@ -118,7 +118,6 @@
     type: list
     elements: path
     version_added: '0.2.0'
-<<<<<<< HEAD
   check_destroy:
     description:
       - Check and apply only when there are no resource destruction. Note that it only prevents "destroy" actions,
@@ -126,14 +125,12 @@
     type: bool
     default: false
     version_added: '1.2.0'
-=======
   init_reconfigure:
     description:
       - Forces backend reconfiguration during init.
     default: false
     type: bool
     version_added: '1.3.0'
->>>>>>> 1f41e66f
 notes:
    - To just run a `terraform plan`, use check mode.
 requirements: [ "terraform" ]
@@ -357,11 +354,9 @@
             force_init=dict(type='bool', default=False),
             backend_config=dict(type='dict', default=None),
             backend_config_files=dict(type='list', elements='path', default=None),
-<<<<<<< HEAD
-            check_destroy=dict(type='bool', default=False)
-=======
+            check_destroy=dict(type='bool', default=False),
             init_reconfigure=dict(required=False, type='bool', default=False),
->>>>>>> 1f41e66f
+
         ),
         required_if=[('state', 'planned', ['plan_file'])],
         supports_check_mode=True,
@@ -380,11 +375,8 @@
     force_init = module.params.get('force_init')
     backend_config = module.params.get('backend_config')
     backend_config_files = module.params.get('backend_config_files')
-<<<<<<< HEAD
     check_destroy = module.params.get('check_destroy')
-=======
     init_reconfigure = module.params.get('init_reconfigure')
->>>>>>> 1f41e66f
 
     if bin_path is not None:
         command = [bin_path]
@@ -425,7 +417,6 @@
         for f in variables_files:
             variables_args.extend(['-var-file', f])
 
-<<<<<<< HEAD
     if state == 'present' and check_destroy:
         plan_file, needs_application, out, err, command = build_plan(command, project_path, variables_args, state_file,
                                                                      module.params.get('targets'), state, plan_file)
@@ -433,10 +424,8 @@
             module.fail_json(msg="Aborting command because it would destroy some resources. "
                                                 "Consider switching the 'check_destroy' to false to suppress this error")
 
-    preflight_validation(command[0], project_path, variables_args)
-=======
     preflight_validation(command[0], project_path, checked_version, variables_args)
->>>>>>> 1f41e66f
+
 
     if module.params.get('lock') is not None:
         if module.params.get('lock'):
