--- conflicted
+++ resolved
@@ -53,15 +53,6 @@
       option:
         type: str
         description: The option to look for within the section.
-<<<<<<< HEAD
-      value:
-        type: str
-        description: Locate the section with this specific value.
-    description:
-      - Among possibly multiple sections of the same name, select the one that contains these values.
-      - With O(state=present), if a suitable section is not found, a new section will be added, including the required options.
-      - With O(state=absent), at most one O(section) is removed if it contains the values.
-=======
         required: true
       value:
         type: str
@@ -71,7 +62,6 @@
       - Among possibly multiple sections of the same name, select the one that contains these values.
       - With O(state=present), if a suitable section is not found, a new section will be added, including the required options.
       - With O(state=absent), at most one O(section) is removed if it contains the values.    
->>>>>>> 35e2bb18
   option:
     description:
       - If set (required for changing a O(value)), this is the name of the option.
@@ -204,11 +194,7 @@
     section: Peer
     section_has:
       - option: AllowedIps
-<<<<<<< HEAD
-      - value: 10.4.0.11/32
-=======
         value: 10.4.0.11/32
->>>>>>> 35e2bb18
     mode: '0600'
     state: absent
 
@@ -218,11 +204,7 @@
     section: Peer
     section_has:
       - option: AllowedIps
-<<<<<<< HEAD
-      - value: 10.4.0.12/32
-=======
         value: 10.4.0.12/32
->>>>>>> 35e2bb18
     option: PublicKey
     value: xxxxxxxxxxxxxxxxxxxx
     mode: '0600'
@@ -505,11 +487,7 @@
         if 'section_has' in module.params:
             for check in module.params['section_has']:
                 ini_lines.append(assignment_format %
-<<<<<<< HEAD
-                                 (check['option'], check['value']))
-=======
                                   (check['option'], check['value']))
->>>>>>> 35e2bb18
         if option and values:
             for value in values:
                 ini_lines.append(assignment_format % (option, value))
