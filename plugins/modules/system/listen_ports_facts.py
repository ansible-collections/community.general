#!/usr/bin/python
# -*- coding: utf-8 -*-
#
# Copyright (c) 2017, Nathan Davison <ndavison85@gmail.com>
# GNU General Public License v3.0+ (see LICENSES/GPL-3.0-or-later.txt or https://www.gnu.org/licenses/gpl-3.0.txt)
# SPDX-License-Identifier: GPL-3.0-or-later

from __future__ import (absolute_import, division, print_function)
__metaclass__ = type

DOCUMENTATION = r'''
---
module: listen_ports_facts
author:
    - Nathan Davison (@ndavison)
description:
    - Gather facts on processes listening on TCP and UDP ports using the C(netstat) or C(ss) commands.
    - This module currently supports Linux only.
requirements:
  - netstat or ss
short_description: Gather facts on processes listening on TCP and UDP ports.
notes:
  - |
    C(ss) returns all processes for each listen address and port.
    This plugin will return each of them, so multiple entries for the same listen address and port are likely in results.
options:
  command:
    description:
      - Override which command to use for fetching listen ports.
      - 'By default module will use first found supported command on the system (in alphanumerical order).'
    type: str
    choices:
      - netstat
      - ss
    version_added: 4.1.0
  include_non_listening:
    description:
        - Show both listening and non-listening sockets (for TCP this means established connections).
        - Adds the return values C(state) and C(foreign_address) to the returned facts.
    type: bool
    default: false
    version_added: 5.4.0
'''

EXAMPLES = r'''
- name: Gather facts on listening ports
  community.general.listen_ports_facts:

- name: TCP whitelist violation
  ansible.builtin.debug:
    msg: TCP port {{ item.port }} by pid {{ item.pid }} violates the whitelist
  vars:
    tcp_listen_violations: "{{ ansible_facts.tcp_listen | selectattr('port', 'in', tcp_whitelist) | list }}"
    tcp_whitelist:
      - 22
      - 25
  loop: "{{ tcp_listen_violations }}"

- name: List TCP ports
  ansible.builtin.debug:
    msg: "{{ ansible_facts.tcp_listen  | map(attribute='port') | sort | list }}"

- name: List UDP ports
  ansible.builtin.debug:
    msg: "{{ ansible_facts.udp_listen | map(attribute='port') | sort | list }}"

- name: List all ports
  ansible.builtin.debug:
    msg: "{{ (ansible_facts.tcp_listen + ansible_facts.udp_listen) | map(attribute='port') | unique | sort | list }}"

- name: Gather facts on all ports and override which command to use
  community.general.listen_ports_facts:
    command: 'netstat'
    include_non_listening: true
'''

RETURN = r'''
ansible_facts:
  description: Dictionary containing details of TCP and UDP ports with listening servers
  returned: always
  type: complex
  contains:
    tcp_listen:
      description: A list of processes that are listening on a TCP port.
      returned: if TCP servers were found
      type: list
      contains:
        address:
          description: The address the server is listening on.
          returned: always
          type: str
          sample: "0.0.0.0"
        foreign_address:
          description: The address of the remote end of the socket.
          returned: if I(include_non_listening=true)
          type: str
          sample: "10.80.0.1"
          version_added: 5.4.0
        state:
          description: The state of the socket.
          returned: if I(include_non_listening=true)
          type: str
          sample: "ESTABLISHED"
          version_added: 5.4.0
        name:
          description: The name of the listening process.
          returned: if user permissions allow
          type: str
          sample: "mysqld"
        pid:
          description: The pid of the listening process.
          returned: always
          type: int
          sample: 1223
        port:
          description: The port the server is listening on.
          returned: always
          type: int
          sample: 3306
        protocol:
          description: The network protocol of the server.
          returned: always
          type: str
          sample: "tcp"
        stime:
          description: The start time of the listening process.
          returned: always
          type: str
          sample: "Thu Feb  2 13:29:45 2017"
        user:
          description: The user who is running the listening process.
          returned: always
          type: str
          sample: "mysql"
    udp_listen:
      description: A list of processes that are listening on a UDP port.
      returned: if UDP servers were found
      type: list
      contains:
        address:
          description: The address the server is listening on.
          returned: always
          type: str
          sample: "0.0.0.0"
        foreign_address:
          description: The address of the remote end of the socket.
          returned: if I(include_non_listening=true)
          type: str
          sample: "10.80.0.1"
          version_added: 5.4.0
        state:
          description: The state of the socket. UDP is a connectionless protocol. Shows UCONN or ESTAB.
          returned: if I(include_non_listening=true)
          type: str
          sample: "UCONN"
          version_added: 5.4.0
        name:
          description: The name of the listening process.
          returned: if user permissions allow
          type: str
          sample: "rsyslogd"
        pid:
          description: The pid of the listening process.
          returned: always
          type: int
          sample: 609
        port:
          description: The port the server is listening on.
          returned: always
          type: int
          sample: 514
        protocol:
          description: The network protocol of the server.
          returned: always
          type: str
          sample: "udp"
        stime:
          description: The start time of the listening process.
          returned: always
          type: str
          sample: "Thu Feb  2 13:29:45 2017"
        user:
          description: The user who is running the listening process.
          returned: always
          type: str
          sample: "root"
'''

import re
import platform
from ansible.module_utils.common.text.converters import to_native
from ansible.module_utils.basic import AnsibleModule


<<<<<<< HEAD
def split_pid_name(input):
    try:
        pid, name = input.split("/")
    except ValueError:
        return 0, ""
    else:
        return pid, name
=======
def split_pid_name(pid_name):
    """
    Split the entry PID/Program name into the PID (int) and the name (str)
    :param pid_name:  PID/Program String seperated with a dash. E.g 51/sshd: returns pid = 51 and name = sshd
    :return: PID (int) and the program name (str)
    """
    try:
        pid, name = pid_name.split("/", 1)
    except ValueError:
        # likely unprivileged user, so add empty name & pid
        return 0, ""
    else:
        name = name.rstrip(":")
        return int(pid), name
>>>>>>> 82d69bb8


def netStatParse(raw):
    """
    The netstat result can be either split in 6,7 or 8 elements depending on the values of state, process and name.
    For UDP the state is always empty. For UDP and TCP the process can be empty.
    So these cases have to be checked.
<<<<<<< HEAD
=======
    :param raw: Netstat raw output String. First line explains the format, each following line contains a connection.
    :return: List of dicts, each dict contains protocol, state, local address, foreign address, port, name, pid for one
     connection.
>>>>>>> 82d69bb8
    """
    results = list()
    for line in raw.splitlines():
        if line.startswith(("tcp", "udp")):
            # set variables to default state, in case they are not specified
            state = ""
            pid_and_name = ""
            process = ""
<<<<<<< HEAD
            protocol, recv_q, send_q, local_address,foreign_address, *rest = line.split()
            local_address, port = local_address.rsplit(":", maxsplit=1)

            if protocol.startswith("tcp"):
=======
            formatted_line = line.split()
            protocol, recv_q, send_q, address, foreign_address, rest = \
                formatted_line[0], formatted_line[1], formatted_line[2], formatted_line[3], formatted_line[4], formatted_line[5:]
            address, port = address.rsplit(":", 1)

            if protocol.startswith("tcp"):
                # nestat distinguishes between tcp6 and tcp
                protocol = "tcp"
>>>>>>> 82d69bb8
                if len(rest) == 3:
                    state, pid_and_name, process = rest
                if len(rest) == 2:
                    state, pid_and_name = rest

            if protocol.startswith("udp"):
<<<<<<< HEAD
=======
                # safety measure, similar to tcp6
                protocol = "udp"
>>>>>>> 82d69bb8
                if len(rest) == 2:
                    pid_and_name, process = rest
                if len(rest) == 1:
                    pid_and_name = rest[0]

<<<<<<< HEAD
            pid, name = split_pid_name(pid_and_name)
            name = name.rstrip(":")
            result = {
                'protocol': protocol,
                'state': state,
                'local address': local_address,
                'foreign address': foreign_address,
                'port': int(port),
                'name': name,
                'pid': int(pid),
                'process': process
=======
            pid, name = split_pid_name(pid_name=pid_and_name)
            result = {
                'protocol': protocol,
                'state': state,
                'address': address,
                'foreign_address': foreign_address,
                'port': int(port),
                'name': name,
                'pid': int(pid),
>>>>>>> 82d69bb8
            }
            if result not in results:
                results.append(result)
            else:
                raise EnvironmentError('Could not get process information for the listening ports.')
    return results


def ss_parse(raw):
    """
    The ss_parse result can be either split in 6 or 7 elements depending on the process column,
    e.g. due to unprivileged user.
    :param raw: ss raw output String. First line explains the format, each following line contains a connection.
    :return: List of dicts, each dict contains protocol, state, local address, foreign address, port, name, pid for one
     connection.
    """
    results = list()
    regex_conns = re.compile(pattern=r'\[?(.+?)\]?:([0-9]+)$')
    regex_pid = re.compile(pattern=r'"(.*?)",pid=(\d+)')

    lines = raw.splitlines()

    if len(lines) == 0 or not lines[0].startswith('Netid '):
        # unexpected stdout from ss
        raise EnvironmentError('Unknown stdout format of `ss`: {0}'.format(raw))

    # skip headers (-H arg is not present on e.g. Ubuntu 16)
    lines = lines[1:]

    for line in lines:
        cells = line.split(None, 6)
        try:
            if len(cells) == 6:
                # no process column, e.g. due to unprivileged user
                process = str()
                protocol, state, recv_q, send_q, local_addr_port, peer_addr_port = cells
            else:
                protocol, state, recv_q, send_q, local_addr_port, peer_addr_port, process = cells
        except ValueError:
            # unexpected stdout from ss
            raise EnvironmentError(
                'Expected `ss` table layout "Netid, State, Recv-Q, Send-Q, Local Address:Port, Peer Address:Port" and \
                 optionally "Process", but got something else: {0}'.format(line)
            )

        conns = regex_conns.search(local_addr_port)
        pids = regex_pid.findall(process)
        if conns is None and pids is None:
            continue

        if pids is None:
            # likely unprivileged user, so add empty name & pid
            # as we do in netstat logic to be consistent with output
            pids = [(str(), 0)]

        address = conns.group(1)
        port = conns.group(2)
        result = {
            'protocol': protocol,
            'state': state,
            'local address': address,
            'foreign address': peer_addr_port,
            'port': int(port),
            'name': name,
            'pid': int(pid),
            'process': process
        }
        for name, pid in pids:
<<<<<<< HEAD
=======
            result = {
                'protocol': protocol,
                'state': state,
                'address': address,
                'foreign_address': peer_addr_port,
                'port': int(port),
                'name': name,
                'pid': int(pid),
            }
>>>>>>> 82d69bb8
            results.append(result)
    return results


def main():
    command_args = ['-p', '-l', '-u', '-n', '-t']
    commands_map = {
        'netstat': {
<<<<<<< HEAD
            'args': [
                '-p',
                '-a',
                '-u',
                '-n',
                '-t',
            ],
            'parse_func': netStatParse
        },
        'ss': {
            'args': [
                '-p',
                '-a',
                '-u',
                '-n',
                '-t',
            ],
=======
            'args': [],
            'parse_func': netStatParse
        },
        'ss': {
            'args': [],
>>>>>>> 82d69bb8
            'parse_func': ss_parse
        },
    }
    module = AnsibleModule(
        argument_spec=dict(
            command=dict(type='str', choices=list(sorted(commands_map))),
            include_non_listening=dict(default=False, type='bool'),
        ),
        supports_check_mode=True,
    )

    if module.params['include_non_listening']:
        command_args = ['-p', '-u', '-n', '-t', '-a']

    commands_map['netstat']['args'] = command_args
    commands_map['ss']['args'] = command_args

    if platform.system() != 'Linux':
        module.fail_json(msg='This module requires Linux.')

    def getPidSTime(pid):
        ps_cmd = module.get_bin_path('ps', True)
        rc, ps_output, stderr = module.run_command([ps_cmd, '-o', 'lstart', '-p', str(pid)])
        stime = ''
        if rc == 0:
            for line in ps_output.splitlines():
                if 'started' not in line:
                    stime = line
        return stime

    def getPidUser(pid):
        ps_cmd = module.get_bin_path('ps', True)
        rc, ps_output, stderr = module.run_command([ps_cmd, '-o', 'user', '-p', str(pid)])
        user = ''
        if rc == 0:
            for line in ps_output.splitlines():
                if line != 'USER':
                    user = line
        return user

    result = {
        'changed': False,
        'ansible_facts': {
            'tcp_listen': [],
            'udp_listen': [],
        },
    }

    try:
        command = None
        bin_path = None
        if module.params['command'] is not None:
            command = module.params['command']
            bin_path = module.get_bin_path(command, required=True)
        else:
            for c in sorted(commands_map):
                bin_path = module.get_bin_path(c, required=False)
                if bin_path is not None:
                    command = c
                    break

        if bin_path is None:
            raise EnvironmentError(msg='Unable to find any of the supported commands in PATH: {0}'.format(", ".join(sorted(commands_map))))

        # which ports are listening for connections?
        args = commands_map[command]['args']
        rc, stdout, stderr = module.run_command([bin_path] + args)
        if rc == 0:
            parse_func = commands_map[command]['parse_func']
            results = parse_func(stdout)

            for connection in results:
                # only display state and foreign_address for include_non_listening.
                if not module.params['include_non_listening']:
                    connection.pop('state', None)
                    connection.pop('foreign_address', None)
                connection['stime'] = getPidSTime(connection['pid'])
                connection['user'] = getPidUser(connection['pid'])
                if connection['protocol'].startswith('tcp'):
                    result['ansible_facts']['tcp_listen'].append(connection)
                elif connection['protocol'].startswith('udp'):
                    result['ansible_facts']['udp_listen'].append(connection)
    except (KeyError, EnvironmentError) as e:
        module.fail_json(msg=to_native(e))

    module.exit_json(**result)


if __name__ == '__main__':
    main()<|MERGE_RESOLUTION|>--- conflicted
+++ resolved
@@ -192,15 +192,6 @@
 from ansible.module_utils.basic import AnsibleModule
 
 
-<<<<<<< HEAD
-def split_pid_name(input):
-    try:
-        pid, name = input.split("/")
-    except ValueError:
-        return 0, ""
-    else:
-        return pid, name
-=======
 def split_pid_name(pid_name):
     """
     Split the entry PID/Program name into the PID (int) and the name (str)
@@ -215,7 +206,6 @@
     else:
         name = name.rstrip(":")
         return int(pid), name
->>>>>>> 82d69bb8
 
 
 def netStatParse(raw):
@@ -223,12 +213,9 @@
     The netstat result can be either split in 6,7 or 8 elements depending on the values of state, process and name.
     For UDP the state is always empty. For UDP and TCP the process can be empty.
     So these cases have to be checked.
-<<<<<<< HEAD
-=======
     :param raw: Netstat raw output String. First line explains the format, each following line contains a connection.
     :return: List of dicts, each dict contains protocol, state, local address, foreign address, port, name, pid for one
      connection.
->>>>>>> 82d69bb8
     """
     results = list()
     for line in raw.splitlines():
@@ -237,12 +224,6 @@
             state = ""
             pid_and_name = ""
             process = ""
-<<<<<<< HEAD
-            protocol, recv_q, send_q, local_address,foreign_address, *rest = line.split()
-            local_address, port = local_address.rsplit(":", maxsplit=1)
-
-            if protocol.startswith("tcp"):
-=======
             formatted_line = line.split()
             protocol, recv_q, send_q, address, foreign_address, rest = \
                 formatted_line[0], formatted_line[1], formatted_line[2], formatted_line[3], formatted_line[4], formatted_line[5:]
@@ -251,36 +232,19 @@
             if protocol.startswith("tcp"):
                 # nestat distinguishes between tcp6 and tcp
                 protocol = "tcp"
->>>>>>> 82d69bb8
                 if len(rest) == 3:
                     state, pid_and_name, process = rest
                 if len(rest) == 2:
                     state, pid_and_name = rest
 
             if protocol.startswith("udp"):
-<<<<<<< HEAD
-=======
                 # safety measure, similar to tcp6
                 protocol = "udp"
->>>>>>> 82d69bb8
                 if len(rest) == 2:
                     pid_and_name, process = rest
                 if len(rest) == 1:
                     pid_and_name = rest[0]
 
-<<<<<<< HEAD
-            pid, name = split_pid_name(pid_and_name)
-            name = name.rstrip(":")
-            result = {
-                'protocol': protocol,
-                'state': state,
-                'local address': local_address,
-                'foreign address': foreign_address,
-                'port': int(port),
-                'name': name,
-                'pid': int(pid),
-                'process': process
-=======
             pid, name = split_pid_name(pid_name=pid_and_name)
             result = {
                 'protocol': protocol,
@@ -290,7 +254,6 @@
                 'port': int(port),
                 'name': name,
                 'pid': int(pid),
->>>>>>> 82d69bb8
             }
             if result not in results:
                 results.append(result)
@@ -348,19 +311,7 @@
 
         address = conns.group(1)
         port = conns.group(2)
-        result = {
-            'protocol': protocol,
-            'state': state,
-            'local address': address,
-            'foreign address': peer_addr_port,
-            'port': int(port),
-            'name': name,
-            'pid': int(pid),
-            'process': process
-        }
         for name, pid in pids:
-<<<<<<< HEAD
-=======
             result = {
                 'protocol': protocol,
                 'state': state,
@@ -370,7 +321,6 @@
                 'name': name,
                 'pid': int(pid),
             }
->>>>>>> 82d69bb8
             results.append(result)
     return results
 
@@ -379,31 +329,11 @@
     command_args = ['-p', '-l', '-u', '-n', '-t']
     commands_map = {
         'netstat': {
-<<<<<<< HEAD
-            'args': [
-                '-p',
-                '-a',
-                '-u',
-                '-n',
-                '-t',
-            ],
-            'parse_func': netStatParse
-        },
-        'ss': {
-            'args': [
-                '-p',
-                '-a',
-                '-u',
-                '-n',
-                '-t',
-            ],
-=======
             'args': [],
             'parse_func': netStatParse
         },
         'ss': {
             'args': [],
->>>>>>> 82d69bb8
             'parse_func': ss_parse
         },
     }
