--- conflicted
+++ resolved
@@ -527,15 +527,13 @@
         # See https://github.com/open-telemetry/opentelemetry-specification/issues/740
         self.traceparent = self.get_option('traceparent')
 
-<<<<<<< HEAD
+        self.otel_exporter_otlp_traces_protocol = self.get_option('otel_exporter_otlp_traces_protocol')
+
     def dump_results(result):
         """ dump the results if disable_logs is not enabled """
         if self.disable_logs:
             return ""
         return self._dump_results(result._result)
-=======
-        self.otel_exporter_otlp_traces_protocol = self.get_option('otel_exporter_otlp_traces_protocol')
->>>>>>> cd01a928
 
     def v2_playbook_on_start(self, playbook):
         self.ansible_playbook = basename(playbook._file_name)
