# -*- coding: utf-8 -*-
# Copyright (c) 2021, Victor Martinez <VictorMartinezRubio@gmail.com>
# GNU General Public License v3.0+ (see LICENSES/GPL-3.0-or-later.txt or https://www.gnu.org/licenses/gpl-3.0.txt)
# SPDX-License-Identifier: GPL-3.0-or-later

from __future__ import (absolute_import, division, print_function)
__metaclass__ = type

DOCUMENTATION = '''
    author: Victor Martinez (@v1v)  <VictorMartinezRubio@gmail.com>
    name: opentelemetry
    type: notification
    short_description: Create distributed traces with OpenTelemetry
    version_added: 3.7.0
    description:
      - This callback creates distributed traces for each Ansible task with OpenTelemetry.
      - You can configure the OpenTelemetry exporter and SDK with environment variables.
      - See U(https://opentelemetry-python.readthedocs.io/en/latest/exporter/otlp/otlp.html).
      - See U(https://opentelemetry-python.readthedocs.io/en/latest/sdk/environment_variables.html#opentelemetry-sdk-environment-variables).
    options:
      hide_task_arguments:
        default: false
        type: bool
        description:
          - Hide the arguments for a task.
        env:
          - name: ANSIBLE_OPENTELEMETRY_HIDE_TASK_ARGUMENTS
        ini:
          - section: callback_opentelemetry
            key: hide_task_arguments
            version_added: 5.3.0
      enable_from_environment:
        type: str
        description:
          - Whether to enable this callback only if the given environment variable exists and it is set to V(true).
          - This is handy when you use Configuration as Code and want to send distributed traces
            if running in the CI rather when running Ansible locally.
          - For such, it evaluates the given O(enable_from_environment) value as environment variable
            and if set to true this plugin will be enabled.
        env:
          - name: ANSIBLE_OPENTELEMETRY_ENABLE_FROM_ENVIRONMENT
        ini:
          - section: callback_opentelemetry
            key: enable_from_environment
            version_added: 5.3.0
        version_added: 3.8.0
      otel_service_name:
        default: ansible
        type: str
        description:
          - The service name resource attribute.
        env:
          - name: OTEL_SERVICE_NAME
        ini:
          - section: callback_opentelemetry
            key: otel_service_name
            version_added: 5.3.0
      traceparent:
        default: None
        type: str
        description:
          - The L(W3C Trace Context header traceparent,https://www.w3.org/TR/trace-context-1/#traceparent-header).
        env:
          - name: TRACEPARENT
      disable_logs:
        default: false
        type: bool
        description:
          - Disable sending logs.
        env:
          - name: ANSIBLE_OPENTELEMETRY_DISABLE_LOGS
        ini:
          - section: callback_opentelemetry
            key: disable_logs
        version_added: 5.8.0
      disable_attributes_in_logs:
        default: false
        type: bool
        description:
          - Disable populating span attributes to the logs.
        env:
          - name: ANSIBLE_OPENTELEMETRY_DISABLE_ATTRIBUTES_IN_LOGS
        ini:
          - section: callback_opentelemetry
            key: disable_attributes_in_logs
        version_added: 7.1.0
<<<<<<< HEAD
      test_generate_output_file:
        default: false
        type: bool
        description:
          - This is only for running the UTs for this plugin.
          - For such, it will generate a json file called otel-output.json that contains all the traces
        env:
          - name: ANSIBLE_OPENTELEMETRY_TEST_GENERATE_OUTPUT_FILE
        version_added: 7.1.0
=======
      otel_exporter_otlp_traces_protocol:
        type: str
        description:
          - E(OTEL_EXPORTER_OTLP_TRACES_PROTOCOL) represents the the transport protocol for spans.
          - See
            U(https://opentelemetry-python.readthedocs.io/en/latest/sdk/environment_variables.html#envvar-OTEL_EXPORTER_OTLP_TRACES_PROTOCOL).
        default: grpc
        choices:
          - grpc
          - http/protobuf
        env:
          - name: OTEL_EXPORTER_OTLP_TRACES_PROTOCOL
        ini:
          - section: callback_opentelemetry
            key: otel_exporter_otlp_traces_protocol
        version_added: 9.0.0
>>>>>>> cd01a928
    requirements:
      - opentelemetry-api (Python library)
      - opentelemetry-exporter-otlp (Python library)
      - opentelemetry-sdk (Python library)
'''


EXAMPLES = '''
examples: |
  Enable the plugin in ansible.cfg:
    [defaults]
    callbacks_enabled = community.general.opentelemetry
    [callback_opentelemetry]
    enable_from_environment = ANSIBLE_OPENTELEMETRY_ENABLED

  Set the environment variable:
    export OTEL_EXPORTER_OTLP_ENDPOINT=<your endpoint (OTLP/HTTP)>
    export OTEL_EXPORTER_OTLP_HEADERS="authorization=Bearer your_otel_token"
    export OTEL_SERVICE_NAME=your_service_name
    export ANSIBLE_OPENTELEMETRY_ENABLED=true
'''

import getpass
import os
import socket
import sys
import time
import uuid

from collections import OrderedDict
from os.path import basename

from ansible.errors import AnsibleError
from ansible.module_utils.six import raise_from
from ansible.module_utils.six.moves.urllib.parse import urlparse
from ansible.plugins.callback import CallbackBase

try:
    from opentelemetry import trace
    from opentelemetry.trace import SpanKind
    from opentelemetry.exporter.otlp.proto.grpc.trace_exporter import OTLPSpanExporter as GRPCOTLPSpanExporter
    from opentelemetry.exporter.otlp.proto.http.trace_exporter import OTLPSpanExporter as HTTPOTLPSpanExporter
    from opentelemetry.sdk.resources import SERVICE_NAME, Resource
    from opentelemetry.trace.status import Status, StatusCode
    from opentelemetry.trace.propagation.tracecontext import TraceContextTextMapPropagator
    from opentelemetry.sdk.trace import TracerProvider
    from opentelemetry.sdk.trace.export import (
        BatchSpanProcessor,
        SimpleSpanProcessor
    )
    from opentelemetry.sdk.trace.export.in_memory_span_exporter import (
        InMemorySpanExporter
    )
    # Support for opentelemetry-api <= 1.12
    try:
        from opentelemetry.util._time import _time_ns
    except ImportError as imp_exc:
        OTEL_LIBRARY_TIME_NS_ERROR = imp_exc
    else:
        OTEL_LIBRARY_TIME_NS_ERROR = None

except ImportError as imp_exc:
    OTEL_LIBRARY_IMPORT_ERROR = imp_exc
    OTEL_LIBRARY_TIME_NS_ERROR = imp_exc
else:
    OTEL_LIBRARY_IMPORT_ERROR = None


if sys.version_info >= (3, 7):
    time_ns = time.time_ns
elif not OTEL_LIBRARY_TIME_NS_ERROR:
    time_ns = _time_ns
else:
    def time_ns():
        # Support versions older than 3.7 with opentelemetry-api > 1.12
        return int(time.time() * 1e9)


class TaskData:
    """
    Data about an individual task.
    """

    def __init__(self, uuid, name, path, play, action, args):
        self.uuid = uuid
        self.name = name
        self.path = path
        self.play = play
        self.host_data = OrderedDict()
        self.start = time_ns()
        self.action = action
        self.args = args
        self.dump = None

    def add_host(self, host):
        if host.uuid in self.host_data:
            if host.status == 'included':
                # concatenate task include output from multiple items
                host.result = '%s\n%s' % (self.host_data[host.uuid].result, host.result)
            else:
                return

        self.host_data[host.uuid] = host


class HostData:
    """
    Data about an individual host.
    """

    def __init__(self, uuid, name, status, result):
        self.uuid = uuid
        self.name = name
        self.status = status
        self.result = result
        self.finish = time_ns()


class OpenTelemetrySource(object):
    def __init__(self, display):
        self.ansible_playbook = ""
        self.ansible_version = None
        self.session = str(uuid.uuid4())
        self.host = socket.gethostname()
        try:
            self.ip_address = socket.gethostbyname(socket.gethostname())
        except Exception as e:
            self.ip_address = None
        self.user = getpass.getuser()

        self._display = display

    def traceparent_context(self, traceparent):
        carrier = dict()
        carrier['traceparent'] = traceparent
        return TraceContextTextMapPropagator().extract(carrier=carrier)

    def start_task(self, tasks_data, hide_task_arguments, play_name, task):
        """ record the start of a task for one or more hosts """

        uuid = task._uuid

        if uuid in tasks_data:
            return

        name = task.get_name().strip()
        path = task.get_path()
        action = task.action
        args = None

        if not task.no_log and not hide_task_arguments:
            args = task.args

        tasks_data[uuid] = TaskData(uuid, name, path, play_name, action, args)

    def finish_task(self, tasks_data, status, result, dump):
        """ record the results of a task for a single host """

        task_uuid = result._task._uuid

        if hasattr(result, '_host') and result._host is not None:
            host_uuid = result._host._uuid
            host_name = result._host.name
        else:
            host_uuid = 'include'
            host_name = 'include'

        task = tasks_data[task_uuid]

        if self.ansible_version is None and hasattr(result, '_task_fields') and result._task_fields['args'].get('_ansible_version'):
            self.ansible_version = result._task_fields['args'].get('_ansible_version')

        task.dump = dump
        task.add_host(HostData(host_uuid, host_name, status, result))

<<<<<<< HEAD
    def generate_distributed_traces(self, otel_service_name, ansible_playbook, tasks_data, status, traceparent, disable_logs, disable_attributes_in_logs, in_memory_span_exporter):
=======
    def generate_distributed_traces(self,
                                    otel_service_name,
                                    ansible_playbook,
                                    tasks_data,
                                    status,
                                    traceparent,
                                    disable_logs,
                                    disable_attributes_in_logs,
                                    otel_exporter_otlp_traces_protocol):
>>>>>>> cd01a928
        """ generate distributed traces from the collected TaskData and HostData """

        tasks = []
        parent_start_time = None
        for task_uuid, task in tasks_data.items():
            if parent_start_time is None:
                parent_start_time = task.start
            tasks.append(task)

        trace.set_tracer_provider(
            TracerProvider(
                resource=Resource.create({SERVICE_NAME: otel_service_name})
            )
        )

<<<<<<< HEAD
        otel_exporter = None
        # Only to support running the UTs
        if in_memory_span_exporter:
            otel_exporter = InMemorySpanExporter()
            processor = SimpleSpanProcessor(otel_exporter)
        else:
            otel_exporter = OTLPSpanExporter()
            processor = BatchSpanProcessor(otel_exporter)
=======
        processor = None
        if otel_exporter_otlp_traces_protocol == 'grpc':
            processor = BatchSpanProcessor(GRPCOTLPSpanExporter())
        else:
            processor = BatchSpanProcessor(HTTPOTLPSpanExporter())
>>>>>>> cd01a928

        trace.get_tracer_provider().add_span_processor(processor)

        tracer = trace.get_tracer(__name__)

        with tracer.start_as_current_span(ansible_playbook, context=self.traceparent_context(traceparent),
                                          start_time=parent_start_time, kind=SpanKind.SERVER) as parent:
            parent.set_status(status)
            # Populate trace metadata attributes
            if self.ansible_version is not None:
                parent.set_attribute("ansible.version", self.ansible_version)
            parent.set_attribute("ansible.session", self.session)
            parent.set_attribute("ansible.host.name", self.host)
            if self.ip_address is not None:
                parent.set_attribute("ansible.host.ip", self.ip_address)
            parent.set_attribute("ansible.host.user", self.user)
            for task in tasks:
                for host_uuid, host_data in task.host_data.items():
                    with tracer.start_as_current_span(task.name, start_time=task.start, end_on_exit=False) as span:
                        self.update_span_data(task, host_data, span, disable_logs, disable_attributes_in_logs)

        return otel_exporter

    def update_span_data(self, task_data, host_data, span, disable_logs, disable_attributes_in_logs):
        """ update the span with the given TaskData and HostData """

        name = '[%s] %s: %s' % (host_data.name, task_data.play, task_data.name)

        message = 'success'
        res = {}
        rc = 0
        status = Status(status_code=StatusCode.OK)
        if host_data.status != 'included':
            # Support loops
            if 'results' in host_data.result._result:
                if host_data.status == 'failed':
                    message = self.get_error_message_from_results(host_data.result._result['results'], task_data.action)
                    enriched_error_message = self.enrich_error_message_from_results(host_data.result._result['results'], task_data.action)
            else:
                res = host_data.result._result
                rc = res.get('rc', 0)
                if host_data.status == 'failed':
                    message = self.get_error_message(res)
                    enriched_error_message = self.enrich_error_message(res)

            if host_data.status == 'failed':
                status = Status(status_code=StatusCode.ERROR, description=message)
                # Record an exception with the task message
                span.record_exception(BaseException(enriched_error_message))
            elif host_data.status == 'skipped':
                message = res['skip_reason'] if 'skip_reason' in res else 'skipped'
                status = Status(status_code=StatusCode.UNSET)
            elif host_data.status == 'ignored':
                status = Status(status_code=StatusCode.UNSET)

        span.set_status(status)

        # Create the span and log attributes
        attributes = {
            "ansible.task.module": task_data.action,
            "ansible.task.message": message,
            "ansible.task.name": name,
            "ansible.task.result": rc,
            "ansible.task.host.name": host_data.name,
            "ansible.task.host.status": host_data.status
        }
        if isinstance(task_data.args, dict) and "gather_facts" not in task_data.action:
            names = tuple(self.transform_ansible_unicode_to_str(k) for k in task_data.args.keys())
            values = tuple(self.transform_ansible_unicode_to_str(k) for k in task_data.args.values())
            attributes[("ansible.task.args.name")] = names
            attributes[("ansible.task.args.value")] = values

        self.set_span_attributes(span, attributes)

        # This will allow to enrich the service map
        self.add_attributes_for_service_map_if_possible(span, task_data)
        # Send logs
        if not disable_logs:
            # This will avoid populating span attributes to the logs
            span.add_event(task_data.dump, attributes={} if disable_attributes_in_logs else attributes)
            span.end(end_time=host_data.finish)

    def set_span_attributes(self, span, attributes):
        """ update the span attributes with the given attributes if not None """

        if span is None and self._display is not None:
            self._display.warning('span object is None. Please double check if that is expected.')
        else:
            if attributes is not None:
                span.set_attributes(attributes)

    def add_attributes_for_service_map_if_possible(self, span, task_data):
        """Update the span attributes with the service that the task interacted with, if possible."""

        redacted_url = self.parse_and_redact_url_if_possible(task_data.args)
        if redacted_url:
            span.set_attribute("http.url", redacted_url.geturl())

    @staticmethod
    def parse_and_redact_url_if_possible(args):
        """Parse and redact the url, if possible."""

        try:
            parsed_url = urlparse(OpenTelemetrySource.url_from_args(args))
        except ValueError:
            return None

        if OpenTelemetrySource.is_valid_url(parsed_url):
            return OpenTelemetrySource.redact_user_password(parsed_url)
        return None

    @staticmethod
    def url_from_args(args):
        # the order matters
        url_args = ("url", "api_url", "baseurl", "repo", "server_url", "chart_repo_url", "registry_url", "endpoint", "uri", "updates_url")
        for arg in url_args:
            if args is not None and args.get(arg):
                return args.get(arg)
        return ""

    @staticmethod
    def redact_user_password(url):
        return url._replace(netloc=url.hostname) if url.password else url

    @staticmethod
    def is_valid_url(url):
        if all([url.scheme, url.netloc, url.hostname]):
            return "{{" not in url.hostname
        return False

    @staticmethod
    def transform_ansible_unicode_to_str(value):
        parsed_url = urlparse(str(value))
        if OpenTelemetrySource.is_valid_url(parsed_url):
            return OpenTelemetrySource.redact_user_password(parsed_url).geturl()
        return str(value)

    @staticmethod
    def get_error_message(result):
        if result.get('exception') is not None:
            return OpenTelemetrySource._last_line(result['exception'])
        return result.get('msg', 'failed')

    @staticmethod
    def get_error_message_from_results(results, action):
        for result in results:
            if result.get('failed', False):
                return ('{0}({1}) - {2}').format(action, result.get('item', 'none'), OpenTelemetrySource.get_error_message(result))

    @staticmethod
    def _last_line(text):
        lines = text.strip().split('\n')
        return lines[-1]

    @staticmethod
    def enrich_error_message(result):
        message = result.get('msg', 'failed')
        exception = result.get('exception')
        stderr = result.get('stderr')
        return ('message: "{0}"\nexception: "{1}"\nstderr: "{2}"').format(message, exception, stderr)

    @staticmethod
    def enrich_error_message_from_results(results, action):
        message = ""
        for result in results:
            if result.get('failed', False):
                message = ('{0}({1}) - {2}\n{3}').format(action, result.get('item', 'none'), OpenTelemetrySource.enrich_error_message(result), message)
        return message


class CallbackModule(CallbackBase):
    """
    This callback creates distributed traces.
    """

    CALLBACK_VERSION = 2.0
    CALLBACK_TYPE = 'notification'
    CALLBACK_NAME = 'community.general.opentelemetry'
    CALLBACK_NEEDS_ENABLED = True

    def __init__(self, display=None):
        super(CallbackModule, self).__init__(display=display)
        self.hide_task_arguments = None
        self.disable_attributes_in_logs = None
        self.disable_logs = None
        self.otel_service_name = None
        self.ansible_playbook = None
        self.play_name = None
        self.tasks_data = None
        self.errors = 0
        self.disabled = False
        self.traceparent = False
<<<<<<< HEAD
        self.test_generate_output_file = False
=======
        self.otel_exporter_otlp_traces_protocol = None
>>>>>>> cd01a928

        if OTEL_LIBRARY_IMPORT_ERROR:
            raise_from(
                AnsibleError('The `opentelemetry-api`, `opentelemetry-exporter-otlp` or `opentelemetry-sdk` must be installed to use this plugin'),
                OTEL_LIBRARY_IMPORT_ERROR)

        self.tasks_data = OrderedDict()

        self.opentelemetry = OpenTelemetrySource(display=self._display)

    def set_options(self, task_keys=None, var_options=None, direct=None):
        super(CallbackModule, self).set_options(task_keys=task_keys,
                                                var_options=var_options,
                                                direct=direct)

        environment_variable = self.get_option('enable_from_environment')
        if environment_variable is not None and os.environ.get(environment_variable, 'false').lower() != 'true':
            self.disabled = True
            self._display.warning("The `enable_from_environment` option has been set and {0} is not enabled. "
                                  "Disabling the `opentelemetry` callback plugin.".format(environment_variable))

        self.hide_task_arguments = self.get_option('hide_task_arguments')

        self.disable_attributes_in_logs = self.get_option('disable_attributes_in_logs')

        self.disable_logs = self.get_option('disable_logs')

        self.test_generate_output_file = self.get_option('test_generate_output_file')

        self.otel_service_name = self.get_option('otel_service_name')

        if not self.otel_service_name:
            self.otel_service_name = 'ansible'

        # See https://github.com/open-telemetry/opentelemetry-specification/issues/740
        self.traceparent = self.get_option('traceparent')

        self.otel_exporter_otlp_traces_protocol = self.get_option('otel_exporter_otlp_traces_protocol')

    def v2_playbook_on_start(self, playbook):
        self.ansible_playbook = basename(playbook._file_name)

    def v2_playbook_on_play_start(self, play):
        self.play_name = play.get_name()

    def v2_runner_on_no_hosts(self, task):
        self.opentelemetry.start_task(
            self.tasks_data,
            self.hide_task_arguments,
            self.play_name,
            task
        )

    def v2_playbook_on_task_start(self, task, is_conditional):
        self.opentelemetry.start_task(
            self.tasks_data,
            self.hide_task_arguments,
            self.play_name,
            task
        )

    def v2_playbook_on_cleanup_task_start(self, task):
        self.opentelemetry.start_task(
            self.tasks_data,
            self.hide_task_arguments,
            self.play_name,
            task
        )

    def v2_playbook_on_handler_task_start(self, task):
        self.opentelemetry.start_task(
            self.tasks_data,
            self.hide_task_arguments,
            self.play_name,
            task
        )

    def v2_runner_on_failed(self, result, ignore_errors=False):
        if ignore_errors:
            status = 'ignored'
        else:
            status = 'failed'
            self.errors += 1

        self.opentelemetry.finish_task(
            self.tasks_data,
            status,
            result,
            self._dump_results(result._result)
        )

    def v2_runner_on_ok(self, result):
        self.opentelemetry.finish_task(
            self.tasks_data,
            'ok',
            result,
            self._dump_results(result._result)
        )

    def v2_runner_on_skipped(self, result):
        self.opentelemetry.finish_task(
            self.tasks_data,
            'skipped',
            result,
            self._dump_results(result._result)
        )

    def v2_playbook_on_include(self, included_file):
        self.opentelemetry.finish_task(
            self.tasks_data,
            'included',
            included_file,
            ""
        )

    def v2_playbook_on_stats(self, stats):
        if self.errors == 0:
            status = Status(status_code=StatusCode.OK)
        else:
            status = Status(status_code=StatusCode.ERROR)
        otel_exporter = self.opentelemetry.generate_distributed_traces(
            self.otel_service_name,
            self.ansible_playbook,
            self.tasks_data,
            status,
            self.traceparent,
            self.disable_logs,
            self.disable_attributes_in_logs,
<<<<<<< HEAD
            self.test_generate_output_file
=======
            self.otel_exporter_otlp_traces_protocol,
>>>>>>> cd01a928
        )

        if self.test_generate_output_file:
            span_list = otel_exporter.get_finished_spans()
            json = "[\n"
            for i in range(len(span_list)):
                if i > 0:
                    json += ","
                json += span_list[i].to_json()
            json += "\n]\n"
            with open("otel-output.json", "w", encoding="utf-8") as output:
                output.write(json)

    def v2_runner_on_async_failed(self, result, **kwargs):
        self.errors += 1<|MERGE_RESOLUTION|>--- conflicted
+++ resolved
@@ -84,7 +84,6 @@
           - section: callback_opentelemetry
             key: disable_attributes_in_logs
         version_added: 7.1.0
-<<<<<<< HEAD
       test_generate_output_file:
         default: false
         type: bool
@@ -94,7 +93,6 @@
         env:
           - name: ANSIBLE_OPENTELEMETRY_TEST_GENERATE_OUTPUT_FILE
         version_added: 7.1.0
-=======
       otel_exporter_otlp_traces_protocol:
         type: str
         description:
@@ -111,7 +109,6 @@
           - section: callback_opentelemetry
             key: otel_exporter_otlp_traces_protocol
         version_added: 9.0.0
->>>>>>> cd01a928
     requirements:
       - opentelemetry-api (Python library)
       - opentelemetry-exporter-otlp (Python library)
@@ -287,9 +284,6 @@
         task.dump = dump
         task.add_host(HostData(host_uuid, host_name, status, result))
 
-<<<<<<< HEAD
-    def generate_distributed_traces(self, otel_service_name, ansible_playbook, tasks_data, status, traceparent, disable_logs, disable_attributes_in_logs, in_memory_span_exporter):
-=======
     def generate_distributed_traces(self,
                                     otel_service_name,
                                     ansible_playbook,
@@ -298,8 +292,8 @@
                                     traceparent,
                                     disable_logs,
                                     disable_attributes_in_logs,
-                                    otel_exporter_otlp_traces_protocol):
->>>>>>> cd01a928
+                                    otel_exporter_otlp_traces_protocol,
+                                    in_memory_span_exporter):
         """ generate distributed traces from the collected TaskData and HostData """
 
         tasks = []
@@ -315,22 +309,17 @@
             )
         )
 
-<<<<<<< HEAD
         otel_exporter = None
         # Only to support running the UTs
         if in_memory_span_exporter:
             otel_exporter = InMemorySpanExporter()
             processor = SimpleSpanProcessor(otel_exporter)
         else:
-            otel_exporter = OTLPSpanExporter()
+            if otel_exporter_otlp_traces_protocol == 'grpc':
+                otel_exporter = GRPCOTLPSpanExporter()
+            else:
+                otel_exporter = HTTPOTLPSpanExporter()
             processor = BatchSpanProcessor(otel_exporter)
-=======
-        processor = None
-        if otel_exporter_otlp_traces_protocol == 'grpc':
-            processor = BatchSpanProcessor(GRPCOTLPSpanExporter())
-        else:
-            processor = BatchSpanProcessor(HTTPOTLPSpanExporter())
->>>>>>> cd01a928
 
         trace.get_tracer_provider().add_span_processor(processor)
 
@@ -523,11 +512,8 @@
         self.errors = 0
         self.disabled = False
         self.traceparent = False
-<<<<<<< HEAD
         self.test_generate_output_file = False
-=======
         self.otel_exporter_otlp_traces_protocol = None
->>>>>>> cd01a928
 
         if OTEL_LIBRARY_IMPORT_ERROR:
             raise_from(
@@ -656,11 +642,8 @@
             self.traceparent,
             self.disable_logs,
             self.disable_attributes_in_logs,
-<<<<<<< HEAD
+            self.otel_exporter_otlp_traces_protocol,
             self.test_generate_output_file
-=======
-            self.otel_exporter_otlp_traces_protocol,
->>>>>>> cd01a928
         )
 
         if self.test_generate_output_file:
