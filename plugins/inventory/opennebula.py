# -*- coding: utf-8 -*-
# Copyright (c) 2020, FELDSAM s.r.o. - FeldHost™ <support@feldhost.cz>
# GNU General Public License v3.0+ (see LICENSES/GPL-3.0-or-later.txt or https://www.gnu.org/licenses/gpl-3.0.txt)
# SPDX-License-Identifier: GPL-3.0-or-later

from __future__ import (absolute_import, division, print_function)

__metaclass__ = type

DOCUMENTATION = r'''
    name: opennebula
    author:
        - Kristian Feldsam (@feldsam)
    short_description: OpenNebula inventory source
    version_added: "3.8.0"
    extends_documentation_fragment:
        - constructed
    description:
        - Get inventory hosts from OpenNebula cloud.
        - Uses an YAML configuration file ending with either C(opennebula.yml) or C(opennebula.yaml)
          to set parameter values.
        - Uses O(api_authfile), C(~/.one/one_auth), or E(ONE_AUTH) pointing to a OpenNebula credentials file.
    options:
        plugin:
            description: Token that ensures this is a source file for the 'opennebula' plugin.
            type: string
            required: true
            choices: [ opennebula ]
        api_url:
            description:
              - URL of the OpenNebula RPC server.
              - It is recommended to use HTTPS so that the username/password are not
                transferred over the network unencrypted.
              - If not set then the value of the E(ONE_URL) environment variable is used.
            env:
              - name: ONE_URL
            required: true
            type: string
        api_username:
            description:
              - Name of the user to login into the OpenNebula RPC server. If not set
                then the value of the E(ONE_USERNAME) environment variable is used.
            env:
              - name: ONE_USERNAME
            type: string
        api_password:
            description:
              - Password or a token of the user to login into OpenNebula RPC server.
              - If not set, the value of the E(ONE_PASSWORD) environment variable is used.
            env:
              - name: ONE_PASSWORD
            required: false
            type: string
        api_authfile:
            description:
              - If both O(api_username) or O(api_password) are not set, then it will try
                authenticate with ONE auth file. Default path is C(~/.one/one_auth).
              - Set environment variable E(ONE_AUTH) to override this path.
            env:
              - name: ONE_AUTH
            required: false
            type: string
        hostname:
            description: Field to match the hostname. Note V(v4_first_ip) corresponds to the first IPv4 found on VM.
            type: string
            default: v4_first_ip
            choices:
                - v4_first_ip
                - v6_first_ip
                - name
        filter_by_label:
            description: Only return servers filtered by this label.
            type: string
        group_by_labels:
            description: Create host groups by vm labels
            type: bool
            default: true
'''

EXAMPLES = r'''
# inventory_opennebula.yml file in YAML format
# Example command line: ansible-inventory --list -i inventory_opennebula.yml

# Pass a label filter to the API
plugin: opennebula
api_url: https://opennebula:2633/RPC2
filter_by_label: Cache
'''

try:
    import pyone

    HAS_PYONE = True
except ImportError:
    HAS_PYONE = False

from ansible.errors import AnsibleError
from ansible.plugins.inventory import BaseInventoryPlugin, Constructable
from ansible.module_utils.common.text.converters import to_native

from ansible_collections.community.general.plugins.plugin_utils.unsafe import make_unsafe

from collections import namedtuple
import os


class InventoryModule(BaseInventoryPlugin, Constructable):
    NAME = 'opennebula'

    def verify_file(self, path):
        valid = False
        if super(InventoryModule, self).verify_file(path):
            if path.endswith(('opennebula.yaml', 'opennebula.yml')):
                valid = True
        return valid

    def _get_connection_info(self):
        url = self.get_option('api_url')
        username = self.get_option('api_username')
        password = self.get_option('api_password')
        authfile = self.get_option('api_authfile')

        if not username and not password:
            if authfile is None:
                authfile = os.path.join(os.environ.get("HOME"), ".one", "one_auth")
            try:
                with open(authfile, "r") as fp:
                    authstring = fp.read().rstrip()
                username, password = authstring.split(":")
            except (OSError, IOError):
                raise AnsibleError("Could not find or read ONE_AUTH file at '{e}'".format(e=authfile))
            except Exception:
                raise AnsibleError("Error occurs when reading ONE_AUTH file at '{e}'".format(e=authfile))

        auth_params = namedtuple('auth', ('url', 'username', 'password'))

        return auth_params(url=url, username=username, password=password)

    def _get_vm_ipv4(self, vm):
        nic = vm.TEMPLATE.get('NIC')

        if isinstance(nic, dict):
            nic = [nic]

        for net in nic:
<<<<<<< HEAD
            if net.get('IP'):
                return net['IP']
=======
            ip = net.get('IP')
            # except Exception as error:
            #     # handle the exception
            #     print("An exception occurred:", type(error).__name__)
            #     #import pdb; pdb.set_trace()

            return ip
>>>>>>> a2af85f9

        return False

    def _get_vm_ipv6(self, vm):
        nic = vm.TEMPLATE.get('NIC')

        if isinstance(nic, dict):
            nic = [nic]

        for net in nic:
            if net.get('IP'):
                return net['IP']

        for net in nic:
            if net.get('IP6_GLOBAL'):
                return net['IP6_GLOBAL']

        return False

    def _get_vm_pool(self):
        auth = self._get_connection_info()

        if not (auth.username and auth.password):
            raise AnsibleError('API Credentials missing. Check OpenNebula inventory file.')
        else:
            one_client = pyone.OneServer(auth.url, session=auth.username + ':' + auth.password)

        # get hosts (VMs)
        try:
            vm_pool = one_client.vmpool.infoextended(-2, -1, -1, 3)
        except Exception as e:
            raise AnsibleError("Something happened during XML-RPC call: {e}".format(e=to_native(e)))

        return vm_pool
    
    def _get_host_pool_info(self):
        auth = self._get_connection_info()

        if not (auth.username and auth.password):
            raise AnsibleError('API Credentials missing. Check OpenNebula inventory file.')
        else:
            one_client = pyone.OneServer(auth.url, session=auth.username + ':' + auth.password)

        # get hosts (underlying hardware hosts)
        try:
            host_pool_info = one_client.hostpool.info()
        except Exception as e:
            raise AnsibleError("Something happened during XML-RPC call: {e}".format(e=to_native(e)))

        return host_pool_info

    def _get_vm_to_host_map(self, host_pool_info):
        vm_to_host_map = {}
        
        # Iterate over the hosts
        for host in host_pool_info.HOST:
            host_name = host.NAME
            
            # Some hosts might not have VMs, so we need to check for VMS attribute
            if hasattr(host, 'VMS') and hasattr(host.VMS, 'ID'):
                # VMS.ID could be a single ID or a list of IDs
                if isinstance(host.VMS.ID, list):
                    for vm_id in host.VMS.ID:
                        vm_to_host_map[vm_id] = host_name
                else:
                    vm_to_host_map[host.VMS.ID] = host_name
        
        return vm_to_host_map

    def _retrieve_servers(self, label_filter=None):
        vm_pool = self._get_vm_pool()
        host_pool_info = self._get_host_pool_info()
        vm_to_host_map = self._get_vm_to_host_map(host_pool_info)

        result = []

        # iterate over hosts
        for vm in vm_pool.VM:
            server = vm.USER_TEMPLATE

            labels = []
            if vm.USER_TEMPLATE.get('LABELS'):
                labels = [s for s in vm.USER_TEMPLATE.get('LABELS') if s == ',' or s == '-' or s.isalnum() or s.isspace()]
                labels = ''.join(labels)
                labels = labels.replace(' ', '_')
                labels = labels.replace('-', '_')
                labels = labels.split(',')

            # filter by label
            if label_filter is not None:
                if label_filter not in labels:
                    continue

            server['name'] = vm.NAME
            server['id'] = vm.ID
            server['host'] = vm_to_host_map.get(vm.ID, "VM ID not found")
            server['LABELS'] = labels
            server['v4_first_ip'] = self._get_vm_ipv4(vm)
            server['v6_first_ip'] = self._get_vm_ipv6(vm)

            result.append(server)

        return result

    def _populate(self):
        hostname_preference = self.get_option('hostname')
        group_by_labels = self.get_option('group_by_labels')
        strict = self.get_option('strict')

        # Add a top group 'one'
        self.inventory.add_group(group='all')

        filter_by_label = self.get_option('filter_by_label')
        servers = self._retrieve_servers(filter_by_label)
        for server in servers:
            server = make_unsafe(server)
            hostname = server['name']

            # check for labels
            if group_by_labels and server['LABELS']:
                for label in server['LABELS']:
                    self.inventory.add_group(group=label)
                    self.inventory.add_host(host=hostname, group=label)

            self.inventory.add_host(host=hostname, group='all')

            for attribute, value in server.items():
                self.inventory.set_variable(hostname, attribute, value)

            if hostname_preference != 'name':
                self.inventory.set_variable(hostname, 'ansible_host', server[hostname_preference])

            if server.get('SSH_PORT'):
                self.inventory.set_variable(hostname, 'ansible_port', server['SSH_PORT'])

            # handle construcable implementation: get composed variables if any
            self._set_composite_vars(self.get_option('compose'), server, hostname, strict=strict)

            # groups based on jinja conditionals get added to specific groups
            self._add_host_to_composed_groups(self.get_option('groups'), server, hostname, strict=strict)

            # groups based on variables associated with them in the inventory
            self._add_host_to_keyed_groups(self.get_option('keyed_groups'), server, hostname, strict=strict)

    def parse(self, inventory, loader, path, cache=True):
        if not HAS_PYONE:
            raise AnsibleError('OpenNebula Inventory plugin requires pyone to work!')

        super(InventoryModule, self).parse(inventory, loader, path)
        self._read_config_data(path=path)

        self._populate()<|MERGE_RESOLUTION|>--- conflicted
+++ resolved
@@ -25,7 +25,7 @@
             description: Token that ensures this is a source file for the 'opennebula' plugin.
             type: string
             required: true
-            choices: [ opennebula ]
+            choices: [ community.general.opennebula  ]
         api_url:
             description:
               - URL of the OpenNebula RPC server.
@@ -82,7 +82,7 @@
 # Example command line: ansible-inventory --list -i inventory_opennebula.yml
 
 # Pass a label filter to the API
-plugin: opennebula
+plugin: community.general.opennebula 
 api_url: https://opennebula:2633/RPC2
 filter_by_label: Cache
 '''
@@ -105,7 +105,7 @@
 
 
 class InventoryModule(BaseInventoryPlugin, Constructable):
-    NAME = 'opennebula'
+    NAME = 'community.general.opennebula'
 
     def verify_file(self, path):
         valid = False
@@ -143,18 +143,8 @@
             nic = [nic]
 
         for net in nic:
-<<<<<<< HEAD
             if net.get('IP'):
                 return net['IP']
-=======
-            ip = net.get('IP')
-            # except Exception as error:
-            #     # handle the exception
-            #     print("An exception occurred:", type(error).__name__)
-            #     #import pdb; pdb.set_trace()
-
-            return ip
->>>>>>> a2af85f9
 
         return False
 
@@ -272,7 +262,7 @@
         for server in servers:
             server = make_unsafe(server)
             hostname = server['name']
-
+            
             # check for labels
             if group_by_labels and server['LABELS']:
                 for label in server['LABELS']:
